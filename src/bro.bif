--- conflicted
+++ resolved
@@ -2483,11 +2483,7 @@
 	RecordVal* r = new RecordVal(ftp_port);
 
 	int net_proto = 0;	// currently not used
-<<<<<<< HEAD
 	IPAddr addr;	// unspecified IPv6 address (all 128 bits zero)
-=======
-	IPAddr addr;
->>>>>>> d7dafe2f
 	int port = 0;
 	int good = 0;
 
@@ -2501,17 +2497,10 @@
 
 		if ( *line )
 			{
-<<<<<<< HEAD
-			good = 1;
-			++line;	// skip delimiter
-
-			net_proto = strtol(line, &next_delim, 10);
-			if ( *next_delim != delimiter )
-=======
 			string s(line);
 			addr = IPAddr(s);
+
 			if ( addr == IPAddr("0.0.0.0") )
->>>>>>> d7dafe2f
 				good = 0;
 
 			line = next_delim;
