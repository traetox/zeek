
#include "Manager.h"
#include "NetVar.h"

using namespace threading;

Manager::Manager()
	{
	DBG_LOG(DBG_THREADING, "Creating thread manager ...");

	did_process = true;
	next_beat = 0;
	terminating = false;
<<<<<<< HEAD
	idle = false;

	heart_beat_interval = double(BifConst::Threading::heart_beat_interval);
	DBG_LOG(DBG_THREADING, "Heart beat interval set to %f", heart_beat_interval);
=======
	idle = true;
>>>>>>> e3f5cbb6
	}

Manager::~Manager()
	{
	if ( all_threads.size() )
		Terminate();
	}

void Manager::Terminate()
	{
	DBG_LOG(DBG_THREADING, "Terminating thread manager ...");

	terminating = true;

	// First process remaining thread output for the message threads.
	do Process(); while ( did_process );

	// Signal all to stop.
	for ( all_thread_list::iterator i = all_threads.begin(); i != all_threads.end(); i++ )
		(*i)->Stop();

	// Then join them all.
	for ( all_thread_list::iterator i = all_threads.begin(); i != all_threads.end(); i++ )
		{
		(*i)->Join();
		delete *i;
		}

	all_threads.clear();
	msg_threads.clear();

	idle = true;
	terminating = false;
	}

void Manager::KillThreads()
	{
	DBG_LOG(DBG_THREADING, "Killing threads ...");

	for ( all_thread_list::iterator i = all_threads.begin(); i != all_threads.end(); i++ )
		(*i)->Kill();
	}

void Manager::AddThread(BasicThread* thread)
	{
	DBG_LOG(DBG_THREADING, "Adding thread %s ...", thread->Name().c_str());
	all_threads.push_back(thread);
	idle = false;
	}

void Manager::AddMsgThread(MsgThread* thread)
	{
	DBG_LOG(DBG_THREADING, "%s is a MsgThread ...", thread->Name().c_str());
	msg_threads.push_back(thread);
	}

void Manager::GetFds(int* read, int* write, int* except)
	{
	}

double Manager::NextTimestamp(double* network_time)
	{
	if ( ::network_time && ! next_beat )
		next_beat = ::network_time + heart_beat_interval;

//	fprintf(stderr, "N %.6f %.6f did_process=%d next_next=%.6f\n", ::network_time, timer_mgr->Time(), (int)did_process, next_beat);

	if ( did_process || ::network_time > next_beat )
		// If we had something to process last time (or out heartbeat
		// is due), we want to check for more asap.
		return timer_mgr->Time();

	return -1.0;
	}

void Manager::Process()
	{
	bool do_beat = (next_beat && network_time > next_beat);

	did_process = false;

	for ( msg_thread_list::iterator i = msg_threads.begin(); i != msg_threads.end(); i++ )
		{
		MsgThread* t = *i;

		if ( do_beat )
			{
			t->Heartbeat();
			next_beat = 0;
			}

		while ( t->HasOut() )
			{
			Message* msg = t->RetrieveOut();

			if ( msg->Process() )
				{
				if ( network_time )
					did_process = true;
				}

			else
				{
				string s = msg->Name() + " failed, terminating thread";
				reporter->Error("%s", s.c_str());
				t->Stop();
			}

			delete msg;
			}
		}

//	fprintf(stderr, "P %.6f %.6f do_beat=%d did_process=%d next_next=%.6f\n", network_time, timer_mgr->Time(), do_beat, (int)did_process, next_beat);
	}

const threading::Manager::msg_stats_list& threading::Manager::GetMsgThreadStats()
	{
	stats.clear();

	for ( msg_thread_list::iterator i = msg_threads.begin(); i != msg_threads.end(); i++ )
		{
		MsgThread* t = *i;

		MsgThread::Stats s;
		t->GetStats(&s);

		stats.push_back(std::make_pair(t->Name(),s));
		}

	return stats;
	}

<|MERGE_RESOLUTION|>--- conflicted
+++ resolved
@@ -11,14 +11,10 @@
 	did_process = true;
 	next_beat = 0;
 	terminating = false;
-<<<<<<< HEAD
-	idle = false;
+	idle = true;
 
 	heart_beat_interval = double(BifConst::Threading::heart_beat_interval);
 	DBG_LOG(DBG_THREADING, "Heart beat interval set to %f", heart_beat_interval);
-=======
-	idle = true;
->>>>>>> e3f5cbb6
 	}
 
 Manager::~Manager()
