--- conflicted
+++ resolved
@@ -169,11 +169,6 @@
 	virtual void Done();
 	virtual void DeliverStream(int len, const u_char* data, bool orig);
 	virtual void Undelivered(int seq, int len, bool orig);
-<<<<<<< HEAD
-	virtual int RewritingTrace()
-		{ return BifConst::rewriting_http_trace || TCP_ApplicationAnalyzer::RewritingTrace(); }
-=======
->>>>>>> cde60768
 
 	// Overriden from TCP_ApplicationAnalyzer
 	virtual void EndpointEOF(bool is_orig);
