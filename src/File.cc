// See the file "COPYING" in the main distribution directory for copyright.

#include "zeek-config.h"

#include <sys/types.h>
#ifdef TIME_WITH_SYS_TIME
# include <sys/time.h>
# include <time.h>
#else
# ifdef HAVE_SYS_TIME_H
#  include <sys/time.h>
# else
#  include <time.h>
# endif
#endif
#include <sys/resource.h>
#include <sys/stat.h>
#include <errno.h>
#include <unistd.h>

#include <algorithm>

#include "File.h"
#include "Type.h"
#include "Expr.h"
#include "NetVar.h"
#include "Net.h"
#include "Serializer.h"
#include "Event.h"
#include "Reporter.h"

// The following could in principle be part of a "file manager" object.

#define MAX_FILE_CACHE_SIZE 512
static int num_files_in_cache = 0;
static BroFile* head = 0;
static BroFile* tail = 0;

// Maximizes the number of open file descriptors and returns the number
// that we should use for the cache.
static int maximize_num_fds()
	{
	struct rlimit rl;
	if ( getrlimit(RLIMIT_NOFILE, &rl) < 0 )
		reporter->FatalError("maximize_num_fds(): getrlimit failed");

	if ( rl.rlim_max == RLIM_INFINITY )
		{
		// Don't try raising the current limit.
		if ( rl.rlim_cur == RLIM_INFINITY )
			// Let's not be too ambitious.
			return MAX_FILE_CACHE_SIZE;
		else
			return rl.rlim_cur / 2;
		}

	// See if we can raise the current to the maximum.
	rl.rlim_cur = rl.rlim_max;

	if ( setrlimit(RLIMIT_NOFILE, &rl) < 0 )
		reporter->FatalError("maximize_num_fds(): setrlimit failed");

	return rl.rlim_cur / 2;
	}


BroFile::BroFile(FILE* arg_f)
	{
	Init();
	f = arg_f;
	name = access = 0;
	t = base_type(TYPE_STRING);
	is_open = (f != 0);
	}

BroFile::BroFile(FILE* arg_f, const char* arg_name, const char* arg_access)
	{
	Init();
	f = arg_f;
	name = copy_string(arg_name);
	access = copy_string(arg_access);
	t = base_type(TYPE_STRING);
	is_open = (f != 0);
	}

BroFile::BroFile(const char* arg_name, const char* arg_access, BroType* arg_t)
	{
	Init();
	f = 0;
	name = copy_string(arg_name);
	access = copy_string(arg_access);
	t = arg_t ? arg_t : base_type(TYPE_STRING);

	if ( streq(name, "/dev/stdin") )
		f = stdin;
	else if ( streq(name, "/dev/stdout") )
		f = stdout;
	else if ( streq(name, "/dev/stderr") )
		f = stderr;

	if ( f )
		is_open = 1;

	else if ( ! Open() )
		{
		reporter->Error("cannot open %s: %s", name, strerror(errno));
		is_open = 0;
		okay_to_manage = 0;
		}
	}

const char* BroFile::Name() const
	{
	if ( name )
		return name;

	if ( f == stdin )
		return "/dev/stdin";

	if ( f == stdout )
		return "/dev/stdout";

	if ( f == stderr )
		return "/dev/stderr";

	return 0;
	}

bool BroFile::Open(FILE* file, const char* mode)
	{
	open_time = network_time ? network_time : current_time();

	if ( ! max_files_in_cache )
		// Haven't initialized yet.
		max_files_in_cache = maximize_num_fds();

	if ( num_files_in_cache >= max_files_in_cache )
		PurgeCache();

	f = file;

	if ( ! f )
		{
		if ( ! mode )
			f = fopen(name, access);
		else
			f = fopen(name, mode);
		}

	SetBuf(buffered);

	if ( f )
		{
		// These are the only files we manage, because we open them
		// ourselves and hence don't have any surprises regarding
		// whether we're allowed to close them.
		is_open = okay_to_manage = 1;

		InsertAtBeginning();
		}
	else
		{
		// No point managing it.
		is_open = okay_to_manage = 0;
		return false;
		}

	RaiseOpenEvent();

	return true;
	}

BroFile::~BroFile()
	{
	Close();
	Unref(t);
	Unref(attrs);

	delete [] name;
	delete [] access;

#ifdef USE_PERFTOOLS_DEBUG
	heap_checker->UnIgnoreObject(this);
#endif
	}

void BroFile::Init()
	{
	is_open = okay_to_manage = is_in_cache = 0;
	position = 0;
	next = prev = 0;
	attrs = 0;
	buffered = true;
	print_hook = true;
	raw_output = false;
	t = 0;

#ifdef USE_PERFTOOLS_DEBUG
	heap_checker->IgnoreObject(this);
#endif
	}

FILE* BroFile::File()
	{
	if ( okay_to_manage && ! is_in_cache )
		f = BringIntoCache();

	return f;
	}

FILE* BroFile::BringIntoCache()
	{
	char buf[256];

	if ( f )
		reporter->InternalError("BroFile non-nil non-open file");

	if ( num_files_in_cache >= max_files_in_cache )
		PurgeCache();

	if ( position == 0 )
		// Need to truncate it.
		f = fopen(name, access);
	else
		// Don't clobber it.
		f = fopen(name, "a");

	if ( ! f )
		{
		bro_strerror_r(errno, buf, sizeof(buf));
		reporter->Error("can't open %s: %s", name, buf);

		f = fopen("/dev/null", "w");

		if ( f )
			{
			okay_to_manage = 0;
			return f;
			}

		bro_strerror_r(errno, buf, sizeof(buf));
		reporter->Error("can't open /dev/null: %s", buf);
		return 0;
		}

<<<<<<< HEAD
	UpdateFileSize();
=======
	RaiseOpenEvent();
>>>>>>> d6096b16

	if ( fseek(f, position, SEEK_SET) < 0 )
		{
		bro_strerror_r(errno, buf, sizeof(buf));
		reporter->Error("reopen seek failed: %s", buf);
		}

	InsertAtBeginning();

	RaiseOpenEvent();

	return f;
	}

FILE* BroFile::Seek(long new_position)
	{
	if ( ! File() )
		return 0;

	if ( fseek(f, new_position, SEEK_SET) < 0 )
		reporter->Error("seek failed");

	return f;
	}

void BroFile::SetBuf(bool arg_buffered)
	{
	if ( ! f )
		return;

	if ( setvbuf(f, NULL, arg_buffered ? _IOFBF : _IOLBF, 0) != 0 )
		reporter->Error("setvbuf failed");

	buffered = arg_buffered;
	}

int BroFile::Close()
	{
	if ( ! is_open )
		return 1;

	// Do not close stdin/stdout/stderr.
	if ( f == stdin || f == stdout || f == stderr )
		return 0;

	if ( is_in_cache )
		{
		Unlink();
		if ( f )
			{
			fclose(f);
			f = 0;
			open_time = 0;
			}

		is_open = 0;
		okay_to_manage = 0; // no longer managed since will never reopen

		return 1;
		}

	// Not managed.
	if ( ! f )
		return 0;

	fclose(f);
	f = 0;

	return 1;
	}

void BroFile::Suspend()
	{
	if ( ! is_in_cache )
		reporter->InternalError("BroFile::Suspend() called for non-cached file");

	if ( ! is_open )
		reporter->InternalError("BroFile::Suspend() called for non-open file");

	Unlink();

	if ( ! f )
		reporter->InternalError("BroFile::Suspend() called for nil file");

	if ( (position = ftell(f)) < 0 )
		{
		char buf[256];
		bro_strerror_r(errno, buf, sizeof(buf));
		reporter->Error("ftell failed: %s", buf);
		position = 0;
		}

	fclose(f);
	f = 0;
	}

void BroFile::PurgeCache()
	{
	if ( tail )
		{
		tail->Suspend();
		return;
		}

	reporter->InternalWarning("BroFile purge of empty cache");
	}

void BroFile::Unlink()
	{
	if ( is_in_cache )
		{
		if ( head == this )
			head = Next();
		else
			Prev()->SetNext(next);

		if ( tail == this )
			tail = Prev();
		else
			Next()->SetPrev(prev);

		if ( (head || tail) && ! (head && tail) )
			reporter->InternalError("BroFile link list botch");

		is_in_cache = 0;
		prev = next = 0;

		if ( --num_files_in_cache < 0 )
			reporter->InternalError("BroFile underflow of file cache");
		}
	}

void BroFile::InsertAtBeginning()
	{
	if ( ! head )
		{
		head = tail = this;
		next = prev = 0;
		}
	else
		{
		SetNext(head);
		SetPrev(0);
		head->SetPrev(this);
		head = this;
		}

	if ( ++num_files_in_cache > max_files_in_cache )
		reporter->InternalError("BroFile overflow of file cache");

	is_in_cache = 1;
	}

void BroFile::MoveToBeginning()
	{
	if ( head == this )
		return;	// already at the beginning

	if ( ! is_in_cache || ! prev )
		reporter->InternalError("BroFile inconsistency in MoveToBeginning()");

	Unlink();
	InsertAtBeginning();
	}

void BroFile::Describe(ODesc* d) const
	{
	d->AddSP("file");

	if ( name )
		{
		d->Add("\"");
		d->Add(name);
		d->AddSP("\"");
		}

	d->AddSP("of");
	if ( t )
		t->Describe(d);
	else
		d->Add("(no type)");
	}

void BroFile::SetAttrs(Attributes* arg_attrs)
	{
	if ( ! arg_attrs )
		return;

	attrs = arg_attrs;
	Ref(attrs);

	if ( attrs->FindAttr(ATTR_RAW_OUTPUT) )
		EnableRawOutput();
	}

RecordVal* BroFile::Rotate()
	{
	if ( ! is_open )
		return 0;

	// Do not rotate stdin/stdout/stderr.
	if ( f == stdin || f == stdout || f == stderr )
		return 0;

	if ( okay_to_manage && ! is_in_cache )
		BringIntoCache();

	RecordVal* info = new RecordVal(rotate_info);
	FILE* newf = rotate_file(name, info);

	if ( ! newf )
		{
		Unref(info);
		return 0;
		}

	info->Assign(2, new Val(open_time, TYPE_TIME));

	Unlink();
 	fclose(f);
	f = 0;

	Open(newf);
	return info;
	}

void BroFile::CloseCachedFiles()
	{
	BroFile* next;
	for ( BroFile* f = head; f; f = next )
		{
		next = f->next;
		if ( f->is_in_cache )
			f->Close();
		}
	}

int BroFile::Write(const char* data, int len)
	{
	if ( ! is_open )
		return 0;

	if ( ! is_in_cache && okay_to_manage )
		BringIntoCache();

	if ( ! len )
		len = strlen(data);

	if ( fwrite(data, len, 1, f) < 1 )
		return false;

	return true;
	}

void BroFile::RaiseOpenEvent()
	{
	if ( ! ::file_opened )
		return;

	Ref(this);
	Event* event = new ::Event(::file_opened, {new Val(this)});
	mgr.Dispatch(event, true);
	}

double BroFile::Size()
	{
	fflush(f);
	struct stat s;
	if ( fstat(fileno(f), &s) < 0 )
		{
		reporter->Error("can't stat fd for %s: %s", name, strerror(errno));
		return 0;
		}

	return s.st_size;
	}

bool BroFile::Serialize(SerialInfo* info) const
	{
	return SerialObj::Serialize(info);
	}

BroFile* BroFile::GetFile(const char* name)
	{
	for ( BroFile* f = head; f; f = f->next )
		{
		if ( f->name && streq(name, f->name) )
			return f;
		}

	return new BroFile(name, "w", 0);
	}

BroFile* BroFile::Unserialize(UnserialInfo* info)
	{
	BroFile* file = (BroFile*) SerialObj::Unserialize(info, SER_BRO_FILE);

	if ( ! file )
		return 0;

	if ( file->is_open )
		return file;

	// If there is already an object for this file, return it.
	if ( file->name )
		{
		for ( BroFile* f = head; f; f = f->next )
			{
			if ( f->name && streq(file->name, f->name) )
				{
				Unref(file);
				Ref(f);
				return f;
				}
			}
		}

	// Otherwise, open, but don't clobber.
	if ( ! file->Open(0, "a") )
		{
		info->s->Error(fmt("cannot open %s: %s",
					file->name, strerror(errno)));
		return 0;
		}

	// Here comes a hack.  This method will return a pointer to a newly
	// instantiated file object.  As soon as this pointer is Unref'ed, the
	// file will be closed.  That means that when we unserialize the same
	// file next time, we will re-open it and thereby delete the first one,
	// i.e., we will be keeping to delete what we've written just before.
	//
	// To avoid this loop, we do an extra Ref here, i.e., this file will
	// *never* be closed anymore (as long the file cache does not overflow).
	Ref(file);

	file->SetBuf(file->buffered);

	return file;
	}

IMPLEMENT_SERIAL(BroFile, SER_BRO_FILE);

bool BroFile::DoSerialize(SerialInfo* info) const
	{
	DO_SERIALIZE(SER_BRO_FILE, BroObj);

	const char* s = name;

	if ( ! okay_to_manage )
		{
		// We can handle stdin/stdout/stderr but no others.
		if ( f == stdin )
			s = "/dev/stdin";
		else if ( f == stdout )
			s = "/dev/stdout";
		else if ( f == stderr )
			s = "/dev/stderr";
		else
			{
			// We don't manage the file, and therefore don't
			// really know how to pass it on to the other side.
			// However, in order to not abort communication
			// when this happens, we still send the name if we
			// have one; or if we don't, we create a special
			// "dont-have-a-file" file to be created on the
			// receiver side.
			if ( ! s )
				s = "unmanaged-bro-output-file.log";
			}
		}

	if ( ! (SERIALIZE(s) && SERIALIZE(buffered)) )
		return false;

	SERIALIZE_OPTIONAL_STR(access);

	if ( ! t->Serialize(info) )
		return false;

	SERIALIZE_OPTIONAL(attrs);
	return true;
	}

bool BroFile::DoUnserialize(UnserialInfo* info)
	{
	DO_UNSERIALIZE(BroObj);

	if ( ! (UNSERIALIZE_STR(&name, 0) && UNSERIALIZE(&buffered)) )
		return false;

	UNSERIALIZE_OPTIONAL_STR(access);

	t = BroType::Unserialize(info);
	if ( ! t )
		return false;

	UNSERIALIZE_OPTIONAL(attrs, Attributes::Unserialize(info));

	// Parse attributes.
	SetAttrs(attrs);
	// SetAttrs() has ref'ed attrs again.
	Unref(attrs);

	// Bind stdin/stdout/stderr.
	FILE* file = 0;
	is_open = false;
	f = 0;

	if ( streq(name, "/dev/stdin") )
		file = stdin;
	else if ( streq(name, "/dev/stdout") )
		file = stdout;
	else if ( streq(name, "/dev/stderr") )
		file = stderr;

	if ( file )
		{
		delete [] name;
		name = 0;
		f = file;
		is_open = true;
		}

	return true;
	}<|MERGE_RESOLUTION|>--- conflicted
+++ resolved
@@ -243,12 +243,6 @@
 		return 0;
 		}
 
-<<<<<<< HEAD
-	UpdateFileSize();
-=======
-	RaiseOpenEvent();
->>>>>>> d6096b16
-
 	if ( fseek(f, position, SEEK_SET) < 0 )
 		{
 		bro_strerror_r(errno, buf, sizeof(buf));
@@ -256,7 +250,6 @@
 		}
 
 	InsertAtBeginning();
-
 	RaiseOpenEvent();
 
 	return f;
