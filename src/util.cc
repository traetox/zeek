// See the file "COPYING" in the main distribution directory for copyright.

#include "zeek-config.h"
#include "util-config.h"

#ifdef TIME_WITH_SYS_TIME
# include <sys/time.h>
# include <time.h>
#else
# ifdef HAVE_SYS_TIME_H
#  include <sys/time.h>
# else
#  include <time.h>
# endif
#endif

#ifdef HAVE_DARWIN
#include <mach/task.h>
#include <mach/mach_init.h>
#endif

#include <string>
#include <array>
#include <vector>
#include <algorithm>
#include <ctype.h>
#include <stdio.h>
#include <stdlib.h>
#include <unistd.h>
#include <sys/types.h>
#include <sys/stat.h>
#include <sys/resource.h>
#include <fcntl.h>
#include <stdarg.h>
#include <errno.h>
#include <signal.h>
#include <libgen.h>
#include <openssl/md5.h>
#include <openssl/sha.h>

#ifdef HAVE_MALLINFO
# include <malloc.h>
#endif

#include "digest.h"
#include "input.h"
#include "util.h"
#include "Obj.h"
#include "Val.h"
#include "NetVar.h"
#include "Net.h"
#include "Reporter.h"
#include "iosource/Manager.h"
#include "ConvertUTF.h"

#include "3rdparty/doctest.h"

TEST_CASE("util extract_ip")
	{
	CHECK(extract_ip("[1.2.3.4]") == "1.2.3.4");
	CHECK(extract_ip("0x1.2.3.4") == "1.2.3.4");
	CHECK(extract_ip("[]") == "");
	}

/**
 * Return IP address without enclosing brackets and any leading 0x.  Also
 * trims leading/trailing whitespace.
 */
std::string extract_ip(const std::string& i)
	{
	std::string s(strstrip(i));

	if ( s.size() > 0 && s[0] == '[' )
		s.erase(0, 1);

	if ( s.size() > 1 && s.substr(0, 2) == "0x" )
		s.erase(0, 2);

	size_t pos = 0;
	if ( (pos = s.find(']')) != std::string::npos )
		s = s.substr(0, pos);

	return s;
	}

TEST_CASE("util extract_ip_and_len")
	{
	int len;
	std::string out = extract_ip_and_len("[1.2.3.4/24]", &len);
	CHECK(out == "1.2.3.4");
	CHECK(len == 24);

	out = extract_ip_and_len("0x1.2.3.4/32", &len);
	CHECK(out == "1.2.3.4");
	CHECK(len == 32);

	out = extract_ip_and_len("[]/abcd", &len);
	CHECK(out == "");
	CHECK(len == 0);

<<<<<<< HEAD
	len = 12345;
	out = extract_ip_and_len("[]/16", nullptr);
	CHECK(out == "");
	CHECK(len == 12345);
=======
	out = extract_ip_and_len("[]/16", nullptr);
	CHECK(out == "");
>>>>>>> fb77351c
	}

/**
 * Given a subnet string, return IP address and subnet length separately.
 */
std::string extract_ip_and_len(const std::string& i, int* len)
	{
	size_t pos = i.find('/');
	if ( pos == std::string::npos )
		return i;

	if ( len )
		*len = atoi(i.substr(pos + 1).c_str());

	return extract_ip(i.substr(0, pos));
	}

TEST_CASE("util get_unescaped_string")
	{
	CHECK(get_unescaped_string("abcde") == "abcde");
	CHECK(get_unescaped_string("\\x41BCD\\x45") == "ABCDE");
	}

/**
 * Takes a string, unescapes all characters that are escaped as hex codes
 * (\x##) and turns them into the equivalent ascii-codes. Returns a string
 * containing no escaped values
 *
 * @param str string to unescape
 * @return A str::string without escaped characters.
 */
std::string get_unescaped_string(const std::string& arg_str)
	{
	const char* str = arg_str.c_str();
	char* buf = new char [arg_str.length() + 1]; // it will at most have the same length as str.
	char* bufpos = buf;
	size_t pos = 0;

	while ( pos < arg_str.length() )
		{
		if ( str[pos] == '\\' && str[pos+1] == 'x' &&
		     isxdigit(str[pos+2]) && isxdigit(str[pos+3]) )
			{
				*bufpos = (decode_hex(str[pos+2]) << 4) +
					decode_hex(str[pos+3]);

				pos += 4;
				bufpos++;
			}
		else
			*bufpos++ = str[pos++];
		}

	*bufpos = 0;
	string outstring(buf, bufpos - buf);

	delete [] buf;

	return outstring;
	}

TEST_CASE("util get_escaped_string")
	{
	SUBCASE("returned ODesc")
		{
		ODesc* d = get_escaped_string(nullptr, "a bcd\n", 6, false);
		CHECK(strcmp(d->Description(), "a\\x20bcd\\x0a") == 0);
		}

	SUBCASE("provided ODesc")
		{
		ODesc d2;
		get_escaped_string(&d2, "ab\\e", 4, true);
		CHECK(strcmp(d2.Description(), "\\x61\\x62\\\\\\x65") == 0);
		}

	SUBCASE("std::string versions")
		{
		std::string s = get_escaped_string("a b c", 5, false);
		CHECK(s == "a\\x20b\\x20c");

		s = get_escaped_string("d e", false);
		CHECK(s == "d\\x20e");
		}
	}

/**
 * Takes a string, escapes characters into equivalent hex codes (\x##), and
 * returns a string containing all escaped values.
 *
 * @param d an ODesc object to store the escaped hex version of the string,
 *          if null one will be allocated and returned from the function.
 * @param str string to escape
 * @param escape_all If true, all characters are escaped. If false, only
 * characters are escaped that are either whitespace or not printable in
 * ASCII.
 * @return A ODesc object containing a list of escaped hex values of the form
 *         \x##, which may be newly allocated if \a d was a null pointer. */
ODesc* get_escaped_string(ODesc* d, const char* str, size_t len,
                          bool escape_all)
	{
	if ( ! d )
		d = new ODesc();

	for ( size_t i = 0; i < len; ++i )
		{
		char c = str[i];

		if ( escape_all || isspace(c) || ! isascii(c) || ! isprint(c) )
			{
			if ( c == '\\' )
				d->AddRaw("\\\\", 2);
			else
				{
				char hex[4] = {'\\', 'x', '0', '0' };
				bytetohex(c, hex + 2);
				d->AddRaw(hex, 4);
				}
			}

		else
			d->AddRaw(&c, 1);
		}

	return d;
	}

std::string get_escaped_string(const char* str, size_t len, bool escape_all)
	{
	ODesc d;
	return get_escaped_string(&d, str, len, escape_all)->Description();
	}

char* copy_string(const char* s)
	{
	if ( ! s )
		return 0;

	char* c = new char[strlen(s)+1];
	strcpy(c, s);
	return c;
	}

TEST_CASE("util streq")
	{
	CHECK(streq("abcd", "abcd") == true);
	CHECK(streq("abcd", "efgh") == false);
	}

int streq(const char* s1, const char* s2)
	{
	return ! strcmp(s1, s2);
	}

int expand_escape(const char*& s)
	{
	switch ( *(s++) ) {
	case 'b': return '\b';
	case 'f': return '\f';
	case 'n': return '\n';
	case 'r': return '\r';
	case 't': return '\t';
	case 'a': return '\a';
	case 'v': return '\v';

	case '0': case '1': case '2': case '3': case '4':
	case '5': case '6': case '7':
		{ // \<octal>{1,3}
		--s;	// put back the first octal digit
		const char* start = s;

		// Don't increment inside loop control
		// because if isdigit() is a macro it might
		// expand into multiple increments ...

		// Here we define a maximum length for escape sequence
		// to allow easy handling of string like: "^H0" as
		// "\0100".

		for ( int len = 0; len < 3 && isascii(*s) && isdigit(*s);
		      ++s, ++len)
			;

		int result;
		if ( sscanf(start, "%3o", &result) != 1 )
			{
			reporter->Warning("bad octal escape: %s ", start);
			result = 0;
			}

		return result;
		}

	case 'x':
		{ /* \x<hex> */
		const char* start = s;

		// Look at most 2 characters, so that "\x0ddir" -> "^Mdir".
		for ( int len = 0; len < 2 && isascii(*s) && isxdigit(*s);
		      ++s, ++len)
			;

		int result;
		if ( sscanf(start, "%2x", &result) != 1 )
			{
			reporter->Warning("bad hexadecimal escape: %s", start);
			result = 0;
			}

		return result;
		}

	default:
		return s[-1];
	}
	}

char* skip_whitespace(char* s)
	{
	while ( *s == ' ' || *s == '\t' )
		++s;
	return s;
	}

const char* skip_whitespace(const char* s)
	{
	while ( *s == ' ' || *s == '\t' )
		++s;
	return s;
	}

char* skip_whitespace(char* s, char* end_of_s)
	{
	while ( s < end_of_s && (*s == ' ' || *s == '\t') )
		++s;
	return s;
	}

const char* skip_whitespace(const char* s, const char* end_of_s)
	{
	while ( s < end_of_s && (*s == ' ' || *s == '\t') )
		++s;
	return s;
	}

char* skip_digits(char* s)
	{
	while ( *s && isdigit(*s) )
		++s;
	return s;
	}

TEST_CASE("util get_word")
	{
	char orig[10];
	strcpy(orig, "two words");

	SUBCASE("get first word")
		{
		char* a = (char*)orig;
		char* b = get_word(a);

		CHECK(strcmp(a, "words") == 0);
		CHECK(strcmp(b, "two") == 0);
		}

	SUBCASE("get length of first word")
		{
		int len = strlen(orig);
		int len2;
		const char* b = nullptr;
		get_word(len, orig, len2, b);
		CHECK(len2 == 3);
		}
	}

char* get_word(char*& s)
	{
	char* w = s;
	while ( *s && ! isspace(*s) )
		++s;

	if ( *s )
		{
		*s = '\0';	// terminate the word
		s = skip_whitespace(s+1);
		}

	return w;
	}

void get_word(int length, const char* s, int& pwlen, const char*& pw)
	{
	pw = s;

	int len = 0;
	while ( len < length && *s && ! isspace(*s) )
		{
		++s;
		++len;
		}

	pwlen = len;
	}

TEST_CASE("util to_upper")
	{
	char a[10];
	strcpy(a, "aBcD");
	to_upper(a);
	CHECK(strcmp(a, "ABCD") == 0);

	std::string b = "aBcD";
	CHECK(to_upper(b) == "ABCD");
	}

void to_upper(char* s)
	{
	while ( *s )
		{
		if ( islower(*s) )
			*s = toupper(*s);
		++s;
		}
	}

string to_upper(const std::string& s)
	{
	string t = s;
	std::transform(t.begin(), t.end(), t.begin(), ::toupper);
	return t;
	}

int decode_hex(char ch)
	{
	if ( ch >= '0' && ch <= '9' )
		return ch - '0';

	if ( ch >= 'A' && ch <= 'F' )
		return ch - 'A' + 10;

	if ( ch >= 'a' && ch <= 'f' )
		return ch - 'a' + 10;

	return -1;
	}

unsigned char encode_hex(int h)
	{
	static const char hex[16] = {
		'0', '1', '2', '3', '4', '5', '6', '7', '8',
		'9', 'A', 'B', 'C', 'D', 'E', 'F'
	};

	if  ( h < 0 || h > 15 )
		{
		reporter->InternalWarning("illegal value for encode_hex: %d", h);
		return 'X';
		}

	return hex[h];
	}

TEST_CASE("util strpbrk_n")
	{
	const char* s = "abcdef";
	const char* o = strpbrk_n(5, s, "gc");
	CHECK(strcmp(o, "cdef") == 0);

	const char* f = strpbrk_n(5, s, "xyz");
	CHECK(f == nullptr);
	}

// Same as strpbrk except that s is not NUL-terminated, but limited by
// len. Note that '\0' is always implicitly contained in charset.
const char* strpbrk_n(size_t len, const char* s, const char* charset)
	{
	for ( const char* p = s; p < s + len; ++p )
		if ( strchr(charset, *p) )
			return p;

	return 0;
	}

#ifndef HAVE_STRCASESTR

TEST_CASE("util strcasestr")
	{
	const char* s = "this is a string";
	const char* out = strcasestr(s, "is");
	CHECK(strcmp(out, "is a string") == 0);

	const char* out2 = strcasestr(s, "IS");
	CHECK(strcmp(out2, "is a string") == 0);

	const char* out3 = strcasestr(s, "not there");
	CHECK(strcmp(out2, s) == 0);
	}

// This code is derived from software contributed to BSD by Chris Torek.
char* strcasestr(const char* s, const char* find)
	{
	char c = *find++;
	if ( c )
		{
		c = tolower((unsigned char) c);

		size_t len = strlen(find);

		do {
			char sc;
			do {
				sc = *s++;
				if ( sc == 0 )
					return 0;
			} while ( char(tolower((unsigned char) sc)) != c );
		} while ( strncasecmp(s, find, len) != 0 );

		--s;
		}

	return (char*) s;
	}
#endif

TEST_CASE("util atoi_n")
	{
	const char* dec = "12345";
	int val;

	CHECK(atoi_n(strlen(dec), dec, nullptr, 10, val) == 1);
	CHECK(val == 12345);

	const char* hex = "12AB";
	CHECK(atoi_n(strlen(hex), hex, nullptr, 16, val) == 1);
	CHECK(val == 0x12AB);

	const char* fail = "XYZ";
	CHECK(atoi_n(strlen(fail), fail, nullptr, 10, val) == 0);
	}

template<class T> int atoi_n(int len, const char* s, const char** end, int base, T& result)
	{
	T n = 0;
	int neg = 0;

	if ( len > 0 && *s == '-' )
		{
		neg = 1;
		--len; ++s;
		}

	int i;
	for ( i = 0; i < len; ++i )
		{
		unsigned int d;

		if ( isdigit(s[i]) )
			d = s[i] - '0';

		else if ( s[i] >= 'a' && s[i] < 'a' - 10 + base )
			d = s[i] - 'a' + 10;

		else if ( s[i] >= 'A' && s[i] < 'A' - 10 + base )
			d = s[i] - 'A' + 10;

		else if ( i > 0 )
			break;

		else
			return 0;

		n = n * base + d;
		}

	if ( neg )
		result = -n;
	else
		result = n;

	if ( end )
		*end = s + i;

	return 1;
	}

// Instantiate the ones we need.
template int atoi_n<int>(int len, const char* s, const char** end, int base, int& result);
template int atoi_n<uint16_t>(int len, const char* s, const char** end, int base, uint16_t& result);
template int atoi_n<uint32_t>(int len, const char* s, const char** end, int base, uint32_t& result);
template int atoi_n<int64_t>(int len, const char* s, const char** end, int base, int64_t& result);
template int atoi_n<uint64_t>(int len, const char* s, const char** end, int base, uint64_t& result);

TEST_CASE("util uitoa_n")
	{
	int val = 12345;
	char str[20];
	const char* result = uitoa_n(val, str, 20, 10, "pref: ");
	// TODO: i'm not sure this is the correct output. was it supposed to reverse the digits?
	CHECK(strcmp(str, "pref: 54321") == 0);
	}

char* uitoa_n(uint64_t value, char* str, int n, int base, const char* prefix)
	{
	static char dig[] = "0123456789abcdefghijklmnopqrstuvwxyzABCDEFGHIJKLMNOPQRSTUVWXYZ";

	assert(n);

	int i = 0;
	uint64_t v;
	char* p, *q;
	char c;

	if ( prefix )
		{
		strncpy(str, prefix, n);
		str[n-1] = '\0';
		i += strlen(prefix);
		}

	if ( i >= n - 1 )
		return str;

	v = value;

	do {
		str[i++] = dig[v % base];
		v /= base;
	} while ( v && i < n - 1 );

	str[i] = '\0';

	return str;
	}

TEST_CASE("util strstr_n")
	{
	const u_char* s = reinterpret_cast<const u_char*>("this is a string");
	int out = strstr_n(16, s, 3, reinterpret_cast<const u_char*>("str"));
	CHECK(out == 10);

	out = strstr_n(16, s, 17, reinterpret_cast<const u_char*>("is"));
	CHECK(out == -1);

	out = strstr_n(16, s, 2, reinterpret_cast<const u_char*>("IS"));
	CHECK(out == -1);

	out = strstr_n(16, s, 9, reinterpret_cast<const u_char*>("not there"));
	CHECK(out == -1);
	}

int strstr_n(const int big_len, const u_char* big,
		const int little_len, const u_char* little)
	{
	if ( little_len > big_len )
		return -1;

	for ( int i = 0; i <= big_len - little_len; ++i )
		{
		if ( ! memcmp(big + i, little, little_len) )
			return i;
		}

	return -1;
	}

int fputs(int len, const char* s, FILE* fp)
	{
	for ( int i = 0; i < len; ++i )
		if ( fputc(s[i], fp) == EOF )
			return EOF;
	return 0;
	}

TEST_CASE("util is_printable")
	{
	CHECK(is_printable("abcd", 4) == true);
	CHECK(is_printable("ab\0d", 4) == false);
	}

bool is_printable(const char* s, int len)
	{
	while ( --len >= 0 )
		if ( ! isprint(*s++) )
			return false;
	return true;
	}

TEST_CASE("util strtolower")
	{
	const char* a = "aBcD";
	CHECK(strtolower(a) == "abcd");

	std::string b = "aBcD";
	CHECK(strtolower(b) == "abcd");
	}

std::string strtolower(const std::string& s)
	{
	std::string t = s;
	std::transform(t.begin(), t.end(), t.begin(), ::tolower);
	return t;
	}

TEST_CASE("util fmt_bytes")
	{
	const char* a = "abcd";
	const char* af = fmt_bytes(a, 4);
	CHECK(strcmp(a, af) == 0);

	const char* b = "abc\0abc";
	const char* bf = fmt_bytes(b, 7);
	CHECK(strcmp(bf, "abc\\x00abc") == 0);

	const char* cf = fmt_bytes(a, 3);
	CHECK(strcmp(cf, "abc") == 0);
	}

const char* fmt_bytes(const char* data, int len)
	{
	static char buf[1024];
	char* p = buf;

	for ( int i = 0; i < len && p - buf < int(sizeof(buf)); ++i )
		{
		if ( isprint(data[i]) )
			*p++ = data[i];
		else
			p += snprintf(p, sizeof(buf) - (p - buf),
					"\\x%02x", (unsigned char) data[i]);
		}

	if ( p - buf < int(sizeof(buf)) )
		*p = '\0';
	else
		buf[sizeof(buf) - 1] = '\0';

	return buf;
	}

const char* fmt(const char* format, va_list al)
	{
	static char* buf = 0;
	static unsigned int buf_len = 1024;

	if ( ! buf )
		buf = (char*) safe_malloc(buf_len);

	va_list alc;
	va_copy(alc, al);
	int n = vsnprintf(buf, buf_len, format, al);

	if ( (unsigned int) n >= buf_len )
		{ // Not enough room, grow the buffer.
		buf_len = n + 32;
		buf = (char*) safe_realloc(buf, buf_len);

		n = vsnprintf(buf, buf_len, format, alc);

		if ( (unsigned int) n >= buf_len )
			reporter->InternalError("confusion reformatting in fmt()");
		}

	va_end(alc);
	return buf;
	}

const char* fmt(const char* format, ...)
	{
	va_list al;
	va_start(al, format);
	auto rval = fmt(format, al);
	va_end(al);
	return rval;
	}

const char* fmt_access_time(double t)
	{
	static char buf[256];
	time_t time = (time_t) t;
	struct tm ts;

	if ( ! localtime_r(&time, &ts) )
		{
		reporter->InternalError("unable to get time");
		}

	strftime(buf, sizeof(buf), "%d/%m-%H:%M", &ts);
	return buf;
	}

bool ensure_intermediate_dirs(const char* dirname)
	{
	if ( ! dirname || strlen(dirname) == 0 )
		return false;

	bool absolute = dirname[0] == '/';
	string path = normalize_path(dirname);

	vector<string> path_components;
	tokenize_string(path, "/", &path_components);

	string current_dir;

	for ( size_t i = 0; i < path_components.size(); ++i )
		{
		if ( i > 0 || absolute )
			current_dir += "/";

		current_dir += path_components[i];

		if ( ! ensure_dir(current_dir.c_str()) )
			return false;
		}

	return true;
	}

bool ensure_dir(const char *dirname)
	{
	struct stat st;
	if ( stat(dirname, &st) < 0 )
		{
		if ( errno != ENOENT )
			{
			reporter->Warning("can't stat directory %s: %s",
				dirname, strerror(errno));
			return false;
			}

		if ( mkdir(dirname, 0700) < 0 )
			{
			reporter->Warning("can't create directory %s: %s",
				dirname, strerror(errno));
			return false;
			}
		}

	else if ( ! S_ISDIR(st.st_mode) )
		{
		reporter->Warning("%s exists but is not a directory", dirname);
		return false;
		}

	return true;
	}

bool is_dir(const std::string& path)
	{
	struct stat st;
	if ( stat(path.c_str(), &st) < 0 )
		{
		if ( errno != ENOENT )
			reporter->Warning("can't stat %s: %s", path.c_str(), strerror(errno));

		return false;
		}

	return S_ISDIR(st.st_mode);
	}

bool is_file(const std::string& path)
	{
	struct stat st;
	if ( stat(path.c_str(), &st) < 0 )
		{
		if ( errno != ENOENT )
			reporter->Warning("can't stat %s: %s", path.c_str(), strerror(errno));

		return false;
		}

	return S_ISREG(st.st_mode);
	}

TEST_CASE("util strreplace")
	{
	string s = "this is not a string";
	CHECK(strreplace(s, "not", "really") == "this is really a string");
	CHECK(strreplace(s, "not ", "") == "this is a string");
	}

string strreplace(const string& s, const string& o, const string& n)
	{
	string r = s;

	while ( true )
		{
		size_t i = r.find(o);

		if ( i == std::string::npos )
			break;

		r.replace(i, o.size(), n);
		}

	return r;
}

TEST_CASE("util strstrip")
	{
	string s = "  abcd";
	CHECK(strstrip(s) == "abcd");

	s = "abcd  ";
	CHECK(strstrip(s) == "abcd");

	s = "  abcd  ";
	CHECK(strstrip(s) == "abcd");
	}

std::string strstrip(std::string s)
	{
	auto notspace = [](unsigned char c) { return ! std::isspace(c); };
	s.erase(s.begin(), std::find_if(s.begin(), s.end(), notspace));
	s.erase(std::find_if(s.rbegin(), s.rend(), notspace).base(), s.end());
	return s;
	}

bool hmac_key_set = false;
uint8_t shared_hmac_md5_key[16];

bool siphash_key_set = false;
uint8_t shared_siphash_key[SIPHASH_KEYLEN];

void hmac_md5(size_t size, const unsigned char* bytes, unsigned char digest[16])
	{
	if ( ! hmac_key_set )
		reporter->InternalError("HMAC-MD5 invoked before the HMAC key is set");

	internal_md5(bytes, size, digest);

	for ( int i = 0; i < 16; ++i )
		digest[i] ^= shared_hmac_md5_key[i];

	internal_md5(digest, 16, digest);
	}

static bool read_random_seeds(const char* read_file, uint32_t* seed,
				uint32_t* buf, int bufsiz)
	{
	FILE* f = 0;

	if ( ! (f = fopen(read_file, "r")) )
		{
		reporter->Warning("Could not open seed file '%s': %s",
				read_file, strerror(errno));
		return false;
		}

	// Read seed for srandom().
	if ( fscanf(f, "%u", seed) != 1 )
		{
		fclose(f);
		return false;
		}

	// Read seeds for MD5.
	for ( int i = 0; i < bufsiz; ++i )
		{
		int tmp;
		if ( fscanf(f, "%u", &tmp) != 1 )
			{
			fclose(f);
			return false;
			}

		buf[i] = tmp;
		}

	fclose(f);
	return true;
	}

static bool write_random_seeds(const char* write_file, uint32_t seed,
				uint32_t* buf, int bufsiz)
	{
	FILE* f = 0;

	if ( ! (f = fopen(write_file, "w+")) )
		{
		reporter->Warning("Could not create seed file '%s': %s",
				write_file, strerror(errno));
		return false;
		}

	fprintf(f, "%u\n", seed);

	for ( int i = 0; i < bufsiz; ++i )
		fprintf(f, "%u\n", buf[i]);

	fclose(f);
	return true;
	}

static bool bro_rand_determistic = false;
static unsigned int bro_rand_state = 0;
static bool first_seed_saved = false;
static unsigned int first_seed = 0;

static void bro_srandom(unsigned int seed, bool deterministic)
	{
	bro_rand_state = seed;
	bro_rand_determistic = deterministic;

	srandom(seed);
	}

void bro_srandom(unsigned int seed)
	{
	if ( bro_rand_determistic )
		bro_rand_state = seed;
	else
		srandom(seed);
	}

void init_random_seed(const char* read_file, const char* write_file)
	{
	static const int bufsiz = 20;
	uint32_t buf[bufsiz];
	memset(buf, 0, sizeof(buf));
	int pos = 0;	// accumulates entropy
	bool seeds_done = false;
	uint32_t seed = 0;

	if ( read_file )
		{
		if ( ! read_random_seeds(read_file, &seed, buf, bufsiz) )
			reporter->FatalError("Could not load seeds from file '%s'.\n",
					     read_file);
		else
			seeds_done = true;
		}

	if ( ! seeds_done )
		{
		// Gather up some entropy.
		gettimeofday((struct timeval *)(buf + pos), 0);
		pos += sizeof(struct timeval) / sizeof(uint32_t);

		// use urandom. For reasons see e.g. http://www.2uo.de/myths-about-urandom/
#if defined(O_NONBLOCK)
		int fd = open("/dev/urandom", O_RDONLY | O_NONBLOCK);
#elif defined(O_NDELAY)
		int fd = open("/dev/urandom", O_RDONLY | O_NDELAY);
#else
		int fd = open("/dev/urandom", O_RDONLY);
#endif

		if ( fd >= 0 )
			{
			int amt = read(fd, buf + pos,
					sizeof(uint32_t) * (bufsiz - pos));
			safe_close(fd);

			if ( amt > 0 )
				pos += amt / sizeof(uint32_t);
			else
				// Clear errno, which can be set on some
				// systems due to a lack of entropy.
				errno = 0;
			}

		if ( pos < bufsiz )
			reporter->FatalError("Could not read enough random data from /dev/urandom. Wanted %d, got %d", bufsiz, pos);

		if ( ! seed )
			{
			for ( int i = 0; i < pos; ++i )
				{
				seed ^= buf[i];
				seed = (seed << 1) | (seed >> 31);
				}
			}
		else
			seeds_done = true;
		}

	bro_srandom(seed, seeds_done);

	if ( ! first_seed_saved )
		{
		first_seed = seed;
		first_seed_saved = true;
		}

	if ( ! hmac_key_set )
		{
		assert(sizeof(buf) - 16 == 64);
		internal_md5((const u_char*) buf, sizeof(buf) - 16, shared_hmac_md5_key); // The last 128 bits of buf are for siphash
		hmac_key_set = true;
		}

	if ( ! siphash_key_set )
		{
		assert(sizeof(buf) - 64 == SIPHASH_KEYLEN);
		memcpy(shared_siphash_key, reinterpret_cast<const char*>(buf) + 64, SIPHASH_KEYLEN);
		siphash_key_set = true;
		}

	if ( write_file && ! write_random_seeds(write_file, seed, buf, bufsiz) )
		reporter->Error("Could not write seeds to file '%s'.\n",
				write_file);
	}

unsigned int initial_seed()
	{
	return first_seed;
	}

bool have_random_seed()
	{
	return bro_rand_determistic;
	}

unsigned int bro_prng(unsigned int  state)
	{
	// Use our own simple linear congruence PRNG to make sure we are
	// predictable across platforms.
	static const long int m = 2147483647;
	static const long int a = 16807;
	const long int q = m / a;
	const long int r = m % a;

	state = a * ( state % q ) - r * ( state / q );

	if ( state <= 0 )
		state += m;

	return state;
	}

long int bro_random()
	{
	if ( ! bro_rand_determistic )
		return random(); // Use system PRNG.

	bro_rand_state = bro_prng(bro_rand_state);

	return bro_rand_state;
	}

// Returns a 64-bit random string.
uint64_t rand64bit()
	{
	uint64_t base = 0;
	int i;

	for ( i = 1; i <= 4; ++i )
		base = (base<<16) | bro_random();
	return base;
	}

int int_list_cmp(const void* v1, const void* v2)
	{
	ptr_compat_int i1 = *(ptr_compat_int*) v1;
	ptr_compat_int i2 = *(ptr_compat_int*) v2;

	if ( i1 < i2 )
		return -1;
	else if ( i1 == i2 )
		return 0;
	else
		return 1;
	}

static string bro_path_value;

const std::string& bro_path()
	{
	if ( bro_path_value.empty() )
		{
		const char* path = zeekenv("ZEEKPATH");

		if ( ! path )
			path = DEFAULT_ZEEKPATH;

		bro_path_value = path;
		}

	return bro_path_value;
	}

extern void add_to_bro_path(const string& dir)
	{
	// Make sure path is initialized.
	bro_path();

	bro_path_value += string(":") + dir;
	}

const char* bro_plugin_path()
	{
	const char* path = zeekenv("ZEEK_PLUGIN_PATH");

	if ( ! path )
		path = BRO_PLUGIN_INSTALL_PATH;

	return path;
	}

const char* bro_plugin_activate()
	{
	const char* names = zeekenv("ZEEK_PLUGIN_ACTIVATE");

	if ( ! names )
		names = "";

	return names;
	}

string bro_prefixes()
	{
	string rval;

	for ( const auto& prefix : prefixes )
		{
		if ( ! rval.empty() )
			rval.append(":");
		rval.append(prefix);
		}

	return rval;
	}

TEST_CASE("util is_package_loader")
	{
	CHECK(is_package_loader("/some/path/__load__.zeek") == true);
	CHECK(is_package_loader("/some/path/notload.zeek") == false);
	}

const array<string, 2> script_extensions = {".zeek", ".bro"};

bool is_package_loader(const string& path)
	{
	string filename(std::move(SafeBasename(path).result));

	for ( const string& ext : script_extensions )
		{
		if ( filename == "__load__" + ext )
			return true;
		}

	return false;
	}

FILE* open_file(const string& path, const string& mode)
	{
	if ( path.empty() )
		return 0;

	FILE* rval = fopen(path.c_str(), mode.c_str());

	if ( ! rval )
		{
		char buf[256];
		bro_strerror_r(errno, buf, sizeof(buf));
		reporter->Error("Failed to open file %s: %s", filename, buf);
		}

	return rval;
	}

static bool can_read(const string& path)
	{
	return access(path.c_str(), R_OK) == 0;
	}

FILE* open_package(string& path, const string& mode)
	{
	string arg_path = path;
	path.append("/__load__");

	for ( const string& ext : script_extensions )
		{
		string p = path + ext;
		if ( can_read(p) )
			{
			path.append(ext);
			return open_file(path, mode);
			}
		}

	path.append(script_extensions[0]);
	string package_loader = "__load__" + script_extensions[0];
	reporter->Error("Failed to open package '%s': missing '%s' file",
	                arg_path.c_str(), package_loader.c_str());
	return 0;
	}

TEST_CASE("util path ops")
	{
	SUBCASE("SafeDirname")
		{
		SafeDirname d("/this/is/a/path", false);
		CHECK(d.result == "/this/is/a");

		SafeDirname d2("invalid", false);
		CHECK(d2.result == ".");

		SafeDirname d3("./filename", false);
		CHECK(d2.result == ".");
		}

	SUBCASE("SafeBasename")
		{
		SafeBasename b("/this/is/a/path", false);
		CHECK(b.result == "path");
		CHECK(! b.error);

		SafeBasename b2("justafile", false);
		CHECK(b2.result == "justafile");
		CHECK(! b2.error);
		}
	}

void SafePathOp::CheckValid(const char* op_result, const char* path,
                            bool error_aborts)
	{
	if ( op_result )
		{
		result = op_result;
		error = false;
		}
	else
		{
		if ( error_aborts )
			reporter->InternalError("Path operation failed on %s: %s",
			                        path ? path : "<null>", strerror(errno));
		else
			error = true;
		}
	}

SafeDirname::SafeDirname(const char* path, bool error_aborts)
	: SafePathOp()
	{
	DoFunc(path ? path : "", error_aborts);
	}

SafeDirname::SafeDirname(const string& path, bool error_aborts)
	: SafePathOp()
	{
	DoFunc(path, error_aborts);
	}

void SafeDirname::DoFunc(const string& path, bool error_aborts)
	{
	char* tmp = copy_string(path.c_str());
	CheckValid(dirname(tmp), tmp, error_aborts);
	delete [] tmp;
	}

SafeBasename::SafeBasename(const char* path, bool error_aborts)
	: SafePathOp()
	{
	DoFunc(path ? path : "", error_aborts);
	}

SafeBasename::SafeBasename(const string& path, bool error_aborts)
	: SafePathOp()
	{
	DoFunc(path, error_aborts);
	}

void SafeBasename::DoFunc(const string& path, bool error_aborts)
	{
	char* tmp = copy_string(path.c_str());
	CheckValid(basename(tmp), tmp, error_aborts);
	delete [] tmp;
	}

TEST_CASE("util implode_string_vector")
	{
	std::vector<std::string> v = { "a", "b", "c" };
	CHECK(implode_string_vector(v, ",") == "a,b,c");
	CHECK(implode_string_vector(v, "") == "abc");

	v.clear();
	CHECK(implode_string_vector(v, ",") == "");
	}

string implode_string_vector(const std::vector<std::string>& v,
                             const std::string& delim)
	{
	string rval;

	for ( size_t i = 0; i < v.size(); ++i )
		{
		if ( i > 0 )
			rval += delim;

		rval += v[i];
		}

	return rval;
	}

TEST_CASE("util flatten_script_name")
	{
	CHECK(flatten_script_name("script", "some/path") == "some.path.script");
	CHECK(flatten_script_name("other/path/__load__.zeek", "some/path") == "some.path.other.path");
	CHECK(flatten_script_name("path/to/script", "") == "path.to.script");
	}

string flatten_script_name(const string& name, const string& prefix)
	{
	string rval = prefix;

	if ( ! rval.empty() )
		rval.append(".");

	if ( is_package_loader(name) )
		rval.append(SafeDirname(name).result);
	else
		rval.append(name);

	size_t i;

	while ( (i = rval.find('/')) != string::npos )
		rval[i] = '.';

	return rval;
	}

<<<<<<< HEAD
TEST_CASE("tuil tokenize_string")
=======
TEST_CASE("util tokenize_string")
>>>>>>> fb77351c
	{
	auto v = tokenize_string("/this/is/a/path", "/", nullptr);
	CHECK(v->size() == 5);
	CHECK(*v == vector<string>({ "", "this", "is", "a", "path" }));
	delete v;

	std::vector<std::string> v2;
	tokenize_string("/this/is/path/2", "/", &v2);
	CHECK(v2.size() == 5);
	CHECK(v2 == vector<string>({ "", "this", "is", "path", "2" }));

	v2.clear();
	tokenize_string("/wrong/delim", ",", &v2);
	CHECK(v2.size() == 1);
	}

vector<string>* tokenize_string(string input, const string& delim,
                                vector<string>* rval)
	{
	if ( ! rval )
		rval = new vector<string>();

	size_t n;

	while ( (n = input.find(delim)) != string::npos )
		{
		rval->push_back(input.substr(0, n));
		input.erase(0, n + 1);
		}

	rval->push_back(input);
	return rval;
	}

TEST_CASE("util normalize_path")
	{
	CHECK(normalize_path("/1/2/3") == "/1/2/3");
	CHECK(normalize_path("/1/./2/3") == "/1/2/3");
	CHECK(normalize_path("/1/2/../3") == "/1/3");
	CHECK(normalize_path("1/2/3/") == "1/2/3");
	}

string normalize_path(const string& path)
	{
	size_t n;
	vector<string> components, final_components;
	string new_path;

	if ( path[0] == '/' )
		new_path = "/";

	tokenize_string(path, "/", &components);

	vector<string>::const_iterator it;
	for ( it = components.begin(); it != components.end(); ++it )
		{
		if ( *it == "" ) continue;
		final_components.push_back(*it);

		if ( *it == "." && it != components.begin() )
			final_components.pop_back();
		else if ( *it == ".." && final_components[0] != ".." )
			{
			final_components.pop_back();
			final_components.pop_back();
			}
		}

	for ( it = final_components.begin(); it != final_components.end(); ++it )
		{
		new_path.append(*it);
		new_path.append("/");
		}

	if ( new_path.size() > 1 && new_path[new_path.size() - 1] == '/' )
		new_path.erase(new_path.size() - 1);

	return new_path;
	}

string without_bropath_component(const string& path)
	{
	string rval = normalize_path(path);

	vector<string> paths;
	tokenize_string(bro_path(), ":", &paths);

	for ( size_t i = 0; i < paths.size(); ++i )
		{
		string common = normalize_path(paths[i]);

		if ( rval.find(common) != 0 )
			continue;

		// Found the containing directory.
		rval.erase(0, common.size());

		// Remove leading path separators.
		while ( rval.size() && rval[0] == '/' )
			rval.erase(0, 1);

		return rval;
		}

	return rval;
	}

static string find_file_in_path(const string& filename, const string& path,
                                const vector<string>& opt_ext)
	{
	if ( filename.empty() )
		return string();

	// If file name is an absolute path, searching within *path* is pointless.
	if ( filename[0] == '/' )
		{
		if ( can_read(filename) )
			return filename;
		else
			return string();
		}

	string abs_path = path + '/' + filename;

	if ( ! opt_ext.empty() )
		{
		for ( const string& ext : opt_ext )
			{
			string with_ext = abs_path + ext;

			if ( can_read(with_ext) )
				return with_ext;
			}
		}

	if ( can_read(abs_path) )
		return abs_path;

	return string();
	}

string find_file(const string& filename, const string& path_set,
                 const string& opt_ext)
	{
	vector<string> paths;
	tokenize_string(path_set, ":", &paths);

	vector<string> ext;
	if ( ! opt_ext.empty() )
		ext.push_back(opt_ext);

	for ( size_t n = 0; n < paths.size(); ++n )
		{
		string f = find_file_in_path(filename, paths[n], ext);

		if ( ! f.empty() )
			return f;
		}

	return string();
	}

static bool ends_with(const std::string& s, const std::string& ending)
	{
	if ( ending.size() > s.size() )
		return false;

	return std::equal(ending.rbegin(), ending.rend(), s.rbegin());
	}

TEST_CASE("util ends_with")
	{
	CHECK(ends_with("abcde", "de") == true);
	CHECK(ends_with("abcde", "fg") == false);
	CHECK(ends_with("abcde", "abcedf") == false);
	}

string find_script_file(const string& filename, const string& path_set)
	{
	vector<string> paths;
	tokenize_string(path_set, ":", &paths);

	vector<string> ext(script_extensions.begin(), script_extensions.end());

	for ( size_t n = 0; n < paths.size(); ++n )
		{
		string f = find_file_in_path(filename, paths[n], ext);

		if ( ! f.empty() )
			return f;
		}

	if ( ends_with(filename, ".bro") )
		{
		// We were looking for a file explicitly ending in .bro and didn't
		// find it, so fall back to one ending in .zeek, if it exists.
		auto fallback = string(filename.data(), filename.size() - 4) + ".zeek";
		return find_script_file(fallback, path_set);
		}

	return string();
	}

FILE* rotate_file(const char* name, RecordVal* rotate_info)
	{
	// Build file names.
	const int buflen = strlen(name) + 128;

	char newname[buflen], tmpname[buflen+4];

	snprintf(newname, buflen, "%s.%d.%.06f.tmp",
			name, getpid(), network_time);
	newname[buflen-1] = '\0';
	strcpy(tmpname, newname);
	strcat(tmpname, ".tmp");

	// First open the new file using a temporary name.
	FILE* newf = fopen(tmpname, "w");
	if ( ! newf )
		{
		reporter->Error("rotate_file: can't open %s: %s", tmpname, strerror(errno));
		return 0;
		}

	// Then move old file to "<name>.<pid>.<timestamp>" and make sure
	// it really gets created.
	struct stat dummy;
	if ( link(name, newname) < 0 || stat(newname, &dummy) < 0 )
		{
		reporter->Error("rotate_file: can't move %s to %s: %s", name, newname, strerror(errno));
		fclose(newf);
		unlink(newname);
		unlink(tmpname);
		return 0;
		}

	// Close current file, and move the tmp to its place.
	if ( unlink(name) < 0 || link(tmpname, name) < 0 || unlink(tmpname) < 0 )
		{
		reporter->Error("rotate_file: can't move %s to %s: %s", tmpname, name, strerror(errno));
		exit(1);	// hard to fix, but shouldn't happen anyway...
		}

	// Init rotate_info.
	if ( rotate_info )
		{
		rotate_info->Assign(0, new StringVal(name));
		rotate_info->Assign(1, new StringVal(newname));
		rotate_info->Assign(2, new Val(network_time, TYPE_TIME));
		rotate_info->Assign(3, new Val(network_time, TYPE_TIME));
		}

	return newf;
	}

const char* log_file_name(const char* tag)
	{
	const char* env = zeekenv("ZEEK_LOG_SUFFIX");
	return fmt("%s.%s", tag, (env ? env : "log"));
	}

double parse_rotate_base_time(const char* rotate_base_time)
	{
	double base = -1;

	if ( rotate_base_time && rotate_base_time[0] != '\0' )
		{
		struct tm t;
		if ( ! strptime(rotate_base_time, "%H:%M", &t) )
			reporter->Error("calc_next_rotate(): can't parse rotation base time");
		else
			base = t.tm_min * 60 + t.tm_hour * 60 * 60;
		}

	return base;
	}

double calc_next_rotate(double current, double interval, double base)
	{
	if ( ! interval )
		{
		reporter->Error("calc_next_rotate(): interval is zero, falling back to 24hrs");
		interval = 86400;
		}

	// Calculate start of day.
	time_t teatime = time_t(current);

	struct tm t;
	if ( ! localtime_r(&teatime, &t) )
		{
		reporter->Error("calc_next_rotate(): failure processing current time (%.6f)", current);

		// fall back to the method used if no base time is given
		base = -1;
		}

	if ( base < 0 )
		// No base time given. To get nice timestamps, we round
		// the time up to the next multiple of the rotation interval.
		return floor(current / interval) * interval
			+ interval - current;

	t.tm_hour = t.tm_min = t.tm_sec = 0;
	double startofday = mktime(&t);

	// current < startofday + base + i * interval <= current + interval
	return startofday + base +
		ceil((current - startofday - base) / interval) * interval -
			current;
	}


RETSIGTYPE sig_handler(int signo);

void terminate_processing()
	{
	if ( ! terminating )
		sig_handler(SIGTERM);
	}

extern const char* proc_status_file;
void _set_processing_status(const char* status)
	{
	if ( ! proc_status_file )
		return;

	// This function can be called from a signal context, so we have to
	// make sure to only call reentrant functions and to restore errno
	// afterwards.

	int old_errno = errno;

	int fd = open(proc_status_file, O_CREAT | O_WRONLY | O_TRUNC, 0700);

	if ( fd < 0 )
		{
		char buf[256];
		bro_strerror_r(errno, buf, sizeof(buf));
		if ( reporter )
			reporter->Error("Failed to open process status file '%s': %s",
			                proc_status_file, buf);
		else
			fprintf(stderr, "Failed to open process status file '%s': %s\n",
			                proc_status_file, buf);
		errno = old_errno;
		return;
		}

	int len = strlen(status);
	while ( len )
		{
		int n = write(fd, status, len);

		if ( n < 0 && errno != EINTR && errno != EAGAIN )
			// Ignore errors, as they're too difficult to
			// safely report here.
			break;

		status += n;
		len -= n;
		}

	safe_close(fd);

	errno = old_errno;
	}

double current_time(bool real)
	{
	struct timeval tv;
	if ( gettimeofday(&tv, 0) < 0 )
		reporter->InternalError("gettimeofday failed in current_time()");

	double t = double(tv.tv_sec) + double(tv.tv_usec) / 1e6;

	if ( ! pseudo_realtime || real || ! iosource_mgr || iosource_mgr->GetPktSrcs().empty() )
		return t;

	// This obviously only works for a single source ...
	iosource::PktSrc* src = iosource_mgr->GetPktSrcs().front();

	if ( net_is_processing_suspended() )
		return src->CurrentPacketTimestamp();

	// We don't scale with pseudo_realtime here as that would give us a
	// jumping real-time.
	return src->CurrentPacketTimestamp() +
		(t - src->CurrentPacketWallClock());
	}

struct timeval double_to_timeval(double t)
	{
	struct timeval tv;

	double t1 = floor(t);
	tv.tv_sec = int(t1);
	tv.tv_usec = int((t - t1) * 1e6 + 0.5);

	return tv;
	}

int time_compare(struct timeval* tv_a, struct timeval* tv_b)
	{
	if ( tv_a->tv_sec == tv_b->tv_sec )
		return tv_a->tv_usec - tv_b->tv_usec;
	else
		return tv_a->tv_sec - tv_b->tv_sec;
	}

struct UIDEntry {
	UIDEntry() : key(0, 0), needs_init(true) { }
	UIDEntry(const uint64_t i) : key(i, 0), needs_init(false) { }

	struct UIDKey {
		UIDKey(uint64_t i, uint64_t c) : instance(i), counter(c) { }
		uint64_t instance;
		uint64_t counter;
	} key;

	bool needs_init;
};

static std::vector<UIDEntry> uid_pool;

uint64_t calculate_unique_id()
	{
	return calculate_unique_id(UID_POOL_DEFAULT_INTERNAL);
	}

uint64_t calculate_unique_id(size_t pool)
	{
	uint64_t uid_instance = 0;

	if( pool >= uid_pool.size() )
		{
		if ( pool < 10000 )
			uid_pool.resize(pool + 1);
		else
			{
			reporter->Warning("pool passed to calculate_unique_id() too large, using default");
			pool = UID_POOL_DEFAULT_INTERNAL;
			}
		}

	if ( uid_pool[pool].needs_init )
		{
		// This is the first time we need a UID for this pool.
		if ( ! have_random_seed() )
			{
			// If we don't need deterministic output (as
			// indicated by a set seed), we calculate the
			// instance ID by hashing something likely to be
			// globally unique.
			struct {
				char hostname[120];
				uint64_t pool;
				struct timeval time;
				pid_t pid;
				int rnd;
			} unique;

			memset(&unique, 0, sizeof(unique)); // Make valgrind happy.
			gethostname(unique.hostname, 120);
			unique.hostname[sizeof(unique.hostname)-1] = '\0';
			gettimeofday(&unique.time, 0);
			unique.pool = (uint64_t) pool;
			unique.pid = getpid();
			unique.rnd = bro_random();

			uid_instance = HashKey::HashBytes(&unique, sizeof(unique));
			++uid_instance; // Now it's larger than zero.
			}
		else
			// Generate determistic UIDs for each individual pool.
			uid_instance = pool;

		// Our instance is unique.  Huzzah.
		uid_pool[pool] = UIDEntry(uid_instance);
		}

	assert(!uid_pool[pool].needs_init);
	assert(uid_pool[pool].key.instance != 0);

	++uid_pool[pool].key.counter;
	return HashKey::HashBytes(&(uid_pool[pool].key), sizeof(uid_pool[pool].key));
	}

bool safe_write(int fd, const char* data, int len)
	{
	while ( len > 0 )
		{
		int n = write(fd, data, len);

		if ( n < 0 )
			{
			if ( errno == EINTR )
				continue;

			fprintf(stderr, "safe_write error: %d\n", errno);
			abort();

			return false;
			}

		data += n;
		len -= n;
		}

	return true;
	}

bool safe_pwrite(int fd, const unsigned char* data, size_t len, size_t offset)
	{
	while ( len != 0 )
		{
		ssize_t n = pwrite(fd, data, len, offset);

		if ( n < 0 )
			{
			if ( errno == EINTR )
				continue;

			fprintf(stderr, "safe_write error: %d\n", errno);
			abort();

			return false;
			}

		data += n;
		offset +=n;
		len -= n;
		}

	return true;
	}

void safe_close(int fd)
	{
	/*
	 * Failure cases of close(2) are ...
	 * EBADF: Indicative of programming logic error that needs to be fixed, we
	 *        should always be attempting to close a valid file descriptor.
	 * EINTR: Ignore signal interruptions, most implementations will actually
	 *        reclaim the open descriptor and POSIX standard doesn't leave many
	 *        options by declaring the state of the descriptor as "unspecified".
	 *        Attempting to inspect actual state or re-attempt close() is not
	 *        thread safe.
	 * EIO:   Again the state of descriptor is "unspecified", but don't recover
	 *        from an I/O error, safe_write() won't either.
	 *
	 * Note that we don't use the reporter here to allow use from different threads.
	 */
	if ( close(fd) < 0 && errno != EINTR )
		{
		char buf[128];
		bro_strerror_r(errno, buf, sizeof(buf));
		fprintf(stderr, "safe_close error %d: %s\n", errno, buf);
		abort();
		}
	}

extern "C" void out_of_memory(const char* where)
	{
	fprintf(stderr, "out of memory in %s.\n", where);

	if ( reporter )
		// Guess that might fail here if memory is really tight ...
		reporter->FatalError("out of memory in %s.\n", where);

	abort();
	}

void get_memory_usage(uint64_t* total, uint64_t* malloced)
	{
	uint64_t ret_total;

#ifdef HAVE_MALLINFO
	struct mallinfo mi = mallinfo();

	if ( malloced )
		*malloced = mi.uordblks;
#endif

#ifdef HAVE_DARWIN
	struct mach_task_basic_info t_info;
	mach_msg_type_number_t t_info_count = MACH_TASK_BASIC_INFO;

	if ( KERN_SUCCESS != task_info(mach_task_self(),
	                               MACH_TASK_BASIC_INFO,
	                               (task_info_t)&t_info,
	                               &t_info_count) )
		ret_total = 0;
	else
		ret_total = t_info.resident_size;
#else
	struct rusage r;
	getrusage(RUSAGE_SELF, &r);

	// In KB.
	ret_total = r.ru_maxrss * 1024;
#endif

	if ( total )
		*total = ret_total;
	}

#ifdef malloc

#undef malloc
#undef realloc
#undef free

extern "C" {
void* malloc(size_t);
void* realloc(void*, size_t);
void free(void*);
}

static int malloc_debug = 0;

void* debug_malloc(size_t t)
	{
	void* v = malloc(t);
	if ( malloc_debug )
		printf("%.6f malloc %x %d\n", network_time, v, t);
	return v;
	}

void* debug_realloc(void* v, size_t t)
	{
	v = realloc(v, t);
	if ( malloc_debug )
		printf("%.6f realloc %x %d\n", network_time, v, t);
	return v;
	}

void debug_free(void* v)
	{
	if ( malloc_debug )
		printf("%.6f free %x\n", network_time, v);
	free(v);
	}

void* operator new(size_t t)
	{
	void* v = malloc(t);
	if ( malloc_debug )
		printf("%.6f new %x %d\n", network_time, v, t);
	return v;
	}

void* operator new[](size_t t)
	{
	void* v = malloc(t);
	if ( malloc_debug )
		printf("%.6f new[] %x %d\n", network_time, v, t);
	return v;
	}

void operator delete(void* v)
	{
	if ( malloc_debug )
		printf("%.6f delete %x\n", network_time, v);
	free(v);
	}

void operator delete[](void* v)
	{
	if ( malloc_debug )
		printf("%.6f delete %x\n", network_time, v);
	free(v);
	}

#endif

TEST_CASE("util canonify_name")
	{
	CHECK(canonify_name("file name") == "FILE_NAME");
	}

std::string canonify_name(const std::string& name)
	{
	unsigned int len = name.size();
	std::string nname;

	for ( unsigned int i = 0; i < len; i++ )
		{
		char c = isalnum(name[i]) ? name[i] : '_';
		nname += toupper(c);
		}

	return nname;
	}

static void strerror_r_helper(char* result, char* buf, size_t buflen)
	{
	// Seems the GNU flavor of strerror_r may return a pointer to a static
	// string. So try to copy as much as possible into desired buffer.
	auto len = strlen(result);
	strncpy(buf, result, buflen);

	if ( len >= buflen )
		buf[buflen - 1] = 0;
	}

static void strerror_r_helper(int result, char* buf, size_t buflen)
	{ /* XSI flavor of strerror_r, no-op. */ }

void bro_strerror_r(int bro_errno, char* buf, size_t buflen)
	{
	auto res = strerror_r(bro_errno, buf, buflen);
	// GNU vs. XSI flavors make it harder to use strerror_r.
	strerror_r_helper(res, buf, buflen);
	}

static const std::map<const char*, const char*, CompareString> legacy_vars = {
	{ "ZEEKPATH", "BROPATH" },
	{ "ZEEK_PLUGIN_PATH", "BRO_PLUGIN_PATH" },
	{ "ZEEK_PLUGIN_ACTIVATE", "BRO_PLUGIN_ACTIVATE" },
	{ "ZEEK_PREFIXES", "BRO_PREFIXES" },
	{ "ZEEK_DNS_FAKE", "BRO_DNS_FAKE" },
	{ "ZEEK_SEED_FILE", "BRO_SEED_FILE" },
	{ "ZEEK_LOG_SUFFIX", "BRO_LOG_SUFFIX" },
	{ "ZEEK_PROFILER_FILE", "BRO_PROFILER_FILE" },
	{ "ZEEK_DISABLE_ZEEKYGEN", "BRO_DISABLE_BROXYGEN" },
	{ "ZEEK_DEFAULT_CONNECT_RETRY", "BRO_DEFAULT_CONNECT_RETRY" },
	{ "ZEEK_BROKER_MAX_THREADS", "BRO_BROKER_MAX_THREADS" },
	{ "ZEEK_DEFAULT_LISTEN_ADDRESS", "BRO_DEFAULT_LISTEN_ADDRESS" },
	{ "ZEEK_DEFAULT_LISTEN_RETRY", "BRO_DEFAULT_LISTEN_RETRY" },
};

char* zeekenv(const char* name)
	{
	auto rval = getenv(name);

	if ( rval )
		return rval;

	auto it = legacy_vars.find(name);

	if ( it == legacy_vars.end() )
		return rval;

	return getenv(it->second);
	}

static string json_escape_byte(char c)
	{
	char hex[2] = {'0', '0'};
	bytetohex(c, hex);

	string result = "\\x";
	result.append(hex, 2);

	return result;
	}

TEST_CASE("util json_escape_utf8")
	{
	CHECK(json_escape_utf8("string") == "string");
	CHECK(json_escape_utf8("string\n") == "string\n");
	CHECK(json_escape_utf8("string\x82") == "string\\x82");
	}

string json_escape_utf8(const string& val)
	{
	string result;
	result.reserve(val.length());

	auto val_data = reinterpret_cast<const unsigned char*>(val.c_str());

	size_t idx;
	for ( idx = 0; idx < val.length(); )
		{
		// Normal ASCII characters plus a few of the control characters can be inserted directly. The rest of
		// the control characters should be escaped as regular bytes.
		if ( ( val[idx] >= 32 && val[idx] <= 127 ) ||
		       val[idx] == '\b' || val[idx] == '\f' || val[idx] == '\n' || val[idx] == '\r' || val[idx] == '\t' )
			{
			result.push_back(val[idx]);
			++idx;
			continue;
			}
		else if ( val[idx] >= 0 && val[idx] < 32 )
			{
			result.append(json_escape_byte(val[idx]));
			++idx;
			continue;
			}

		// Find out how long the next character should be.
		unsigned int char_size = getNumBytesForUTF8(val[idx]);

		// If it says that it's a single character or it's not an invalid string UTF8 sequence, insert the one
		// escaped byte into the string, step forward one, and go to the next character.
		if ( char_size == 0 || idx+char_size > val.length() || isLegalUTF8Sequence(val_data+idx, val_data+idx+char_size) == 0 )
			{
			result.append(json_escape_byte(val[idx]));
			++idx;
			continue;
			}

		for ( size_t step = 0; step < char_size; step++, idx++ )
			result.push_back(val[idx]);
		}

	// Insert any of the remaining bytes into the string as escaped bytes
	if ( idx != val.length() )
		for ( ; idx < val.length(); ++idx )
			result.append(json_escape_byte(val[idx]));

	return result;
	}<|MERGE_RESOLUTION|>--- conflicted
+++ resolved
@@ -98,15 +98,8 @@
 	CHECK(out == "");
 	CHECK(len == 0);
 
-<<<<<<< HEAD
-	len = 12345;
 	out = extract_ip_and_len("[]/16", nullptr);
 	CHECK(out == "");
-	CHECK(len == 12345);
-=======
-	out = extract_ip_and_len("[]/16", nullptr);
-	CHECK(out == "");
->>>>>>> fb77351c
 	}
 
 /**
@@ -1432,11 +1425,8 @@
 	return rval;
 	}
 
-<<<<<<< HEAD
-TEST_CASE("tuil tokenize_string")
-=======
+
 TEST_CASE("util tokenize_string")
->>>>>>> fb77351c
 	{
 	auto v = tokenize_string("/this/is/a/path", "/", nullptr);
 	CHECK(v->size() == 5);
