// See the file "COPYING" in the main distribution directory for copyright.

#include "zeek-config.h"

#include "CompHash.h"
#include "Val.h"
#include "Reporter.h"
#include "Func.h"

#include <vector>
#include <map>

CompositeHash::CompositeHash(TypeList* composite_type)
	{
	type = composite_type;
	Ref(type);
	singleton_tag = TYPE_INTERNAL_ERROR;

	// If the only element is a record, don't treat it as a
	// singleton, since it needs to be evaluated specially.

	if ( type->Types()->length() == 1 )
		{
		if ( (*type->Types())[0]->Tag() == TYPE_RECORD )
			{
			is_complex_type = 1;
			is_singleton = 0;
			}
		else
			{
			is_complex_type = 0;
			is_singleton = 1;
			}
		}

	else
		{
		is_singleton = 0;
		is_complex_type = 0;
		}

	if ( is_singleton )
		{
		// Don't do any further key computations - we'll do them
		// via the singleton later.
		singleton_tag = (*type->Types())[0]->InternalType();
		size = 0;
		key = 0;
		}

	else
		{
		size = ComputeKeySize(0, 1, true);

		if ( size > 0 )
			// Fixed size.  Make sure what we get is fully aligned.
			key = reinterpret_cast<char*>
				(new double[size/sizeof(double) + 1]);
		else
			key = 0;
		}
	}

CompositeHash::~CompositeHash()
	{
	Unref(type);
	delete [] key;
	}

// Computes the piece of the hash for Val*, returning the new kp.
char* CompositeHash::SingleValHash(int type_check, char* kp0,
				   BroType* bt, Val* v, bool optional) const
	{
	char* kp1 = 0;
	InternalTypeTag t = bt->InternalType();

	if ( optional )
		{
		// Add a marker saying whether the optional field is set.
		char* kp = AlignAndPadType<char>(kp0);
		*kp = ( v ? 1 : 0);
		kp0 = reinterpret_cast<char*>(kp+1);

		if ( ! v )
			return kp0;
		}

	if ( type_check )
		{
		InternalTypeTag vt = v->Type()->InternalType();
		if ( vt != t )
			return 0;
		}

	switch ( t ) {
	case TYPE_INTERNAL_INT:
		{
		bro_int_t* kp = AlignAndPadType<bro_int_t>(kp0);
		*kp = v->ForceAsInt();
		kp1 = reinterpret_cast<char*>(kp+1);
		}
		break;

	case TYPE_INTERNAL_UNSIGNED:
		{
		bro_uint_t* kp = AlignAndPadType<bro_uint_t>(kp0);
		*kp = v->ForceAsUInt();
		kp1 = reinterpret_cast<char*>(kp+1);
		}
		break;

	case TYPE_INTERNAL_ADDR:
		{
		uint32_t* kp = AlignAndPadType<uint32_t>(kp0);
		v->AsAddr().CopyIPv6(kp);
		kp1 = reinterpret_cast<char*>(kp+4);
		}
		break;

	case TYPE_INTERNAL_SUBNET:
		{
		uint32_t* kp = AlignAndPadType<uint32_t>(kp0);
		v->AsSubNet().Prefix().CopyIPv6(kp);
		kp[4] = v->AsSubNet().Length();
		kp1 = reinterpret_cast<char*>(kp+5);
		}
		break;

	case TYPE_INTERNAL_DOUBLE:
		{
		double* kp = AlignAndPadType<double>(kp0);
		*kp = v->InternalDouble();
		kp1 = reinterpret_cast<char*>(kp+1);
		}
		break;

	case TYPE_INTERNAL_VOID:
	case TYPE_INTERNAL_OTHER:
		{
		switch ( v->Type()->Tag() ) {
		case TYPE_FUNC:
			{
			uint32_t* kp = AlignAndPadType<uint32_t>(kp0);
			*kp = v->AsFunc()->GetUniqueFuncID();
			int* kp2 = reinterpret_cast<int*>(kp+1);
			*kp2 = v->AsFuncVal()->GetOverloadIndex();
			kp1 = reinterpret_cast<char*>(kp2+1);
			break;
			}

		case TYPE_PATTERN:
			{
			const char* texts[2] = {
				v->AsPattern()->PatternText(),
				v->AsPattern()->AnywherePatternText()
			};

			size_t* kp;
<<<<<<< HEAD
			for (int i = 0; i < 2; i++)
=======
			for ( int i = 0; i < 2; i++ )
>>>>>>> fb77351c
				{
				kp = AlignAndPadType<size_t>(kp0+i);
				*kp = strlen(texts[i]) + 1;
				}

			kp1 = reinterpret_cast<char*>(kp+1);
<<<<<<< HEAD
			for (int i = 0; i < 2; i++)
=======
			for ( int i = 0; i < 2; i++ )
>>>>>>> fb77351c
				{
				memcpy(kp1, texts[i], strlen(texts[i]) + 1);
				kp1 += strlen(texts[i]) + 1;
				}

			break;
			}

		case TYPE_RECORD:
			{
			char* kp = kp0;
			RecordVal* rv = v->AsRecordVal();
			RecordType* rt = bt->AsRecordType();
			int num_fields = rt->NumFields();

			for ( int i = 0; i < num_fields; ++i )
				{
				Val* rv_i = rv->Lookup(i);

				Attributes* a = rt->FieldDecl(i)->attrs;
				bool optional = (a && a->FindAttr(ATTR_OPTIONAL));

				if ( ! (rv_i || optional) )
					return 0;

				if ( ! (kp = SingleValHash(type_check, kp,
							   rt->FieldType(i),
							   rv_i, optional)) )
					return 0;
				}

			kp1 = kp;
			break;
			}

		case TYPE_TABLE:
			{
			int* kp = AlignAndPadType<int>(kp0);
			TableVal* tv = v->AsTableVal();
			*kp = tv->Size();
			kp1 = reinterpret_cast<char*>(kp+1);

			auto tbl = tv->AsTable();
			auto it = tbl->InitForIteration();
			ListVal* lv = new ListVal(TYPE_ANY);

			struct HashKeyComparer {
				bool operator()(const HashKey* a, const HashKey* b) const
					{
					if ( a->Hash() != b->Hash() )
						return a->Hash() < b->Hash();
					if ( a->Size() != b->Size() )
						return a->Size() < b->Size();
					return strncmp(static_cast<const char*>(a->Key()),
					               static_cast<const char*>(b->Key()),
					               a->Size()) < 0;
					}
			};

			std::map<HashKey*, int, HashKeyComparer> hashkeys;
			HashKey* k;
			auto idx = 0;

			while ( tbl->NextEntry(k, it) )
				{
				hashkeys[k] = idx++;
				lv->Append(tv->RecoverIndex(k));
				}

			for ( auto& kv : hashkeys )
				delete kv.first;

			for ( auto& kv : hashkeys )
				{
				auto idx = kv.second;
				Val* key = lv->Index(idx);

				if ( ! (kp1 = SingleValHash(type_check, kp1, key->Type(), key,
				                            false)) )
					{
					Unref(lv);
					return 0;
					}

				if ( ! v->Type()->IsSet() )
					{
					Val* val = tv->Lookup(key);
					if ( ! (kp1 = SingleValHash(type_check, kp1, val->Type(),
								    val, false)) )
						{
						Unref(lv);
						return 0;
						}
					}
				}

			Unref(lv);
			}
			break;

		case TYPE_VECTOR:
			{
			unsigned int* kp = AlignAndPadType<unsigned int>(kp0);
			VectorVal* vv = v->AsVectorVal();
			VectorType* vt = v->Type()->AsVectorType();
			*kp = vv->Size();
			kp1 = reinterpret_cast<char*>(kp+1);
			for ( unsigned int i = 0; i < vv->Size(); ++i )
				{
				Val* val = vv->Lookup(i);
				unsigned int* kp = AlignAndPadType<unsigned int>(kp1);
				*kp = i;
				kp1 = reinterpret_cast<char*>(kp+1);
				kp = AlignAndPadType<unsigned int>(kp1);
				*kp = val ? 1 : 0;
				kp1 = reinterpret_cast<char*>(kp+1);

				if ( val )
					{
					if ( ! (kp1 = SingleValHash(type_check, kp1,
					                            vt->YieldType(), val, false)) )
						return 0;
					}
				}
			}
			break;

		case TYPE_LIST:
			{
			int* kp = AlignAndPadType<int>(kp0);
			ListVal* lv = v->AsListVal();
			*kp = lv->Length();
			kp1 = reinterpret_cast<char*>(kp+1);
			for ( int i = 0; i < lv->Length(); ++i )
				{
				Val* v = lv->Index(i);
				if ( ! (kp1 = SingleValHash(type_check, kp1, v->Type(), v,
				                            false)) )
					return 0;
				}
			}
			break;

		default:
			{
			reporter->InternalError("bad index type in CompositeHash::SingleValHash");
			return 0;
			}
		}

		break; // case TYPE_INTERNAL_VOID/OTHER
		}

	case TYPE_INTERNAL_STRING:
		{
		// Align to int for the length field.
		int* kp = AlignAndPadType<int>(kp0);
		const BroString* sval = v->AsString();

		*kp = sval->Len();	// so we can recover the value

		kp1 = reinterpret_cast<char*>(kp+1);

		memcpy(kp1, sval->Bytes(), sval->Len());
		kp1 += sval->Len();
		}
		break;

	case TYPE_INTERNAL_ERROR:
		return 0;
	}

	return kp1;
	}


HashKey* CompositeHash::ComputeHash(const Val* v, int type_check) const
	{
	if ( ! v )
		reporter->InternalError("null value given to CompositeHash::ComputeHash");

	if ( is_singleton )
		return ComputeSingletonHash(v, type_check);

	if ( is_complex_type && v->Type()->Tag() != TYPE_LIST )
		{
		ListVal lv(TYPE_ANY);

		// Cast away const to use ListVal - but since we
		// re-introduce const on the recursive call, it should
		// be okay; the only thing is that the ListVal unref's it.
		Val* ncv = (Val*) v;
		ncv->Ref();
		lv.Append(ncv);
	        HashKey* hk = ComputeHash(&lv, type_check);
		return hk;
		}

	char* k = key;

	if ( ! k )
		{
		int sz = ComputeKeySize(v, type_check, false);
		if ( sz == 0 )
			return 0;

		k = reinterpret_cast<char*>(new double[sz/sizeof(double) + 1]);
		type_check = 0;	// no need to type-check again.
		}

	const type_list* tl = type->Types();

	if ( type_check && v->Type()->Tag() != TYPE_LIST )
		return 0;

	const val_list* vl = v->AsListVal()->Vals();
	if ( type_check && vl->length() != tl->length() )
		return 0;

	char* kp = k;
	loop_over_list(*tl, i)
		{
		kp = SingleValHash(type_check, kp, (*tl)[i], (*vl)[i], false);
		if ( ! kp )
			return 0;
		}

	return new HashKey((k == key), (void*) k, kp - k);
	}

HashKey* CompositeHash::ComputeSingletonHash(const Val* v, int type_check) const
	{
	if ( v->Type()->Tag() == TYPE_LIST )
		{
		const val_list* vl = v->AsListVal()->Vals();
		if ( type_check && vl->length() != 1 )
			return 0;

		v = (*vl)[0];
		}

	if ( type_check && v->Type()->InternalType() != singleton_tag )
		return 0;

	switch ( singleton_tag ) {
	case TYPE_INTERNAL_INT:
	case TYPE_INTERNAL_UNSIGNED:
		return new HashKey(v->ForceAsInt());

	case TYPE_INTERNAL_ADDR:
		return v->AsAddr().GetHashKey();

	case TYPE_INTERNAL_SUBNET:
		return v->AsSubNet().GetHashKey();

	case TYPE_INTERNAL_DOUBLE:
		return new HashKey(v->InternalDouble());

	case TYPE_INTERNAL_VOID:
	case TYPE_INTERNAL_OTHER:
		if ( v->Type()->Tag() == TYPE_FUNC )
			return new HashKey(v->AsFunc()->GetUniqueFuncID(), v->AsFuncVal()->GetOverloadIndex());

<<<<<<< HEAD
		if (v->Type()->Tag() == TYPE_PATTERN) 
=======
		if ( v->Type()->Tag() == TYPE_PATTERN )
>>>>>>> fb77351c
			{
			const char* texts[2] = {
				v->AsPattern()->PatternText(),
				v->AsPattern()->AnywherePatternText()
			};
			int n = strlen(texts[0]) + strlen(texts[1]) + 2; // 2 for null
			char* key = new char[n];
			std::memcpy(key, texts[0], strlen(texts[0]) + 1);
			std::memcpy(key + strlen(texts[0]) + 1, texts[1], strlen(texts[1]) + 1);
<<<<<<< HEAD
			//std::cout << "Singleton key of " << v->AsPattern()->PatternText() << "; " << key << std::endl;
			return new HashKey(reinterpret_cast<void*>(key), n);
=======
			return new HashKey(false, key, n);
>>>>>>> fb77351c
			}

		reporter->InternalError("bad index type in CompositeHash::ComputeSingletonHash");
		return 0;

	case TYPE_INTERNAL_STRING:
		return new HashKey(v->AsString());

	case TYPE_INTERNAL_ERROR:
		return 0;

	default:
		reporter->InternalError("bad internal type in CompositeHash::ComputeSingletonHash");
		return 0;
	}
	}

int CompositeHash::SingleTypeKeySize(BroType* bt, const Val* v,
				     int type_check, int sz, bool optional,
				     bool calc_static_size) const
	{
	InternalTypeTag t = bt->InternalType();

	if ( optional )
		sz = SizeAlign(sz, sizeof(char));

	if ( type_check && v )
		{
		InternalTypeTag vt = v->Type()->InternalType();
		if ( vt != t )
			return 0;
		}

	switch ( t ) {
	case TYPE_INTERNAL_INT:
	case TYPE_INTERNAL_UNSIGNED:
		sz = SizeAlign(sz, sizeof(bro_int_t));
		break;

	case TYPE_INTERNAL_ADDR:
		sz = SizeAlign(sz, sizeof(uint32_t));
		sz += sizeof(uint32_t) * 3;	// to make a total of 4 words
		break;

	case TYPE_INTERNAL_SUBNET:
		sz = SizeAlign(sz, sizeof(uint32_t));
		sz += sizeof(uint32_t) * 4;	// to make a total of 5 words
		break;

	case TYPE_INTERNAL_DOUBLE:
		sz = SizeAlign(sz, sizeof(double));
		break;

	case TYPE_INTERNAL_VOID:
	case TYPE_INTERNAL_OTHER:
		{
		switch ( bt->Tag() ) {
		case TYPE_FUNC:
			{
			sz = SizeAlign(sz, sizeof(uint32_t)+sizeof(int));
			break;
			}

		case TYPE_PATTERN:
			{
			if ( ! v )
				return (optional && ! calc_static_size) ? sz : 0;

			sz = SizeAlign(sz, 2 * sizeof(size_t));
			sz += strlen(v->AsPattern()->PatternText())
				+ strlen(v->AsPattern()->AnywherePatternText()) + 2; // 2 for null terminators
			break;
			}

		case TYPE_RECORD:
			{
			const RecordVal* rv = v ? v->AsRecordVal() : 0;
			RecordType* rt = bt->AsRecordType();
			int num_fields = rt->NumFields();

			for ( int i = 0; i < num_fields; ++i )
				{
				Attributes* a = rt->FieldDecl(i)->attrs;
				bool optional = (a && a->FindAttr(ATTR_OPTIONAL));

				sz = SingleTypeKeySize(rt->FieldType(i),
						       rv ? rv->Lookup(i) : 0,
						       type_check, sz, optional,
						       calc_static_size);
				if ( ! sz )
					return 0;
				}

			break;
			}

		case TYPE_TABLE:
			{
			if ( ! v )
				return (optional && ! calc_static_size) ? sz : 0;

			sz = SizeAlign(sz, sizeof(int));
			TableVal* tv = const_cast<TableVal*>(v->AsTableVal());
			ListVal* lv = tv->ConvertToList();
			for ( int i = 0; i < tv->Size(); ++i )
				{
				Val* key = lv->Index(i);
				sz = SingleTypeKeySize(key->Type(), key, type_check, sz, false,
				                       calc_static_size);
				if ( ! sz )
					{
					Unref(lv);
					return 0;
					}

				if ( ! bt->IsSet() )
					{
					Val* val = tv->Lookup(key);
					sz = SingleTypeKeySize(val->Type(), val, type_check, sz,
					                       false, calc_static_size);
					if ( ! sz )
						{
						Unref(lv);
						return 0;
						}
					}
				}

			Unref(lv);

			break;
			}

		case TYPE_VECTOR:
			{
			if ( ! v )
				return (optional && ! calc_static_size) ? sz : 0;

			sz = SizeAlign(sz, sizeof(unsigned int));
			VectorVal* vv = const_cast<VectorVal*>(v->AsVectorVal());
			for ( unsigned int i = 0; i < vv->Size(); ++i )
				{
				Val* val = vv->Lookup(i);
				sz = SizeAlign(sz, sizeof(unsigned int));
				sz = SizeAlign(sz, sizeof(unsigned int));
				if ( val )
					sz = SingleTypeKeySize(bt->AsVectorType()->YieldType(),
					                       val, type_check, sz, false,
					                       calc_static_size);
				if ( ! sz ) return 0;
				}

			break;
			}

		case TYPE_LIST:
			{
			if ( ! v )
				return (optional && ! calc_static_size) ? sz : 0;

			sz = SizeAlign(sz, sizeof(int));
			ListVal* lv = const_cast<ListVal*>(v->AsListVal());
			for ( int i = 0; i < lv->Length(); ++i )
				{
				sz = SingleTypeKeySize(lv->Index(i)->Type(), lv->Index(i),
				                       type_check, sz, false, calc_static_size);
				if ( ! sz) return 0;
				}

			break;
			}

		default:
			{
			reporter->InternalError("bad index type in CompositeHash::CompositeHash");
			return 0;
			}
		}

		break; // case TYPE_INTERNAL_VOID/OTHER
		}

	case TYPE_INTERNAL_STRING:
		if ( ! v )
			return (optional && ! calc_static_size) ? sz : 0;

		// Factor in length field.
		sz = SizeAlign(sz, sizeof(int));
		sz += v->AsString()->Len();
		break;

	case TYPE_INTERNAL_ERROR:
		return 0;
	}

	return sz;
	}

int CompositeHash::ComputeKeySize(const Val* v, int type_check, bool calc_static_size) const
	{
	const type_list* tl = type->Types();
	const val_list* vl = 0;
	if ( v )
		{
		if ( type_check && v->Type()->Tag() != TYPE_LIST )
			return 0;

		vl = v->AsListVal()->Vals();
		if ( type_check && vl->length() != tl->length() )
			return 0;
		}

	int sz = 0;
	loop_over_list(*tl, i)
		{
		sz = SingleTypeKeySize((*tl)[i], v ? v->AsListVal()->Index(i) : 0,
				       type_check, sz, false, calc_static_size);
		if ( ! sz )
			return 0;
		}

	return sz;
	}

namespace
	{
	inline bool is_power_of_2(bro_uint_t x)
		{
		return ((x - 1) & x) == 0;
		}
	}

const void* CompositeHash::Align(const char* ptr, unsigned int size) const
	{
	if ( ! size )
		return ptr;

	ASSERT(is_power_of_2(size));

	unsigned int mask = size - 1;	// Assume size is a power of 2.
	unsigned long l_ptr = reinterpret_cast<unsigned long>(ptr);
	unsigned long offset = l_ptr & mask;

	if ( offset > 0 )
		return reinterpret_cast<const void*>(ptr - offset + size);
	else
		return reinterpret_cast<const void*>(ptr);
	}

void* CompositeHash::AlignAndPad(char* ptr, unsigned int size) const
	{
	if ( ! size )
		return ptr;

	ASSERT(is_power_of_2(size));

	unsigned int mask = size - 1;	// Assume size is a power of 2.
	while ( (reinterpret_cast<unsigned long>(ptr) & mask) != 0 )
		// Not aligned - zero pad.
		*ptr++ = '\0';

	return reinterpret_cast<void *>(ptr);
	}

int CompositeHash::SizeAlign(int offset, unsigned int size) const
	{
	if ( ! size )
		return offset;

	ASSERT(is_power_of_2(size));

	unsigned int mask = size - 1;	// Assume size is a power of 2.
	if ( offset & mask )
		{
		offset &= ~mask;	// Round down.
		offset += size;		// Round up.
		}

	offset += size;		// Add in size.

	return offset;
	}

ListVal* CompositeHash::RecoverVals(const HashKey* k) const
	{
	ListVal* l = new ListVal(TYPE_ANY);
	const type_list* tl = type->Types();
	const char* kp = (const char*) k->Key();
	const char* const k_end = kp + k->Size();

	for ( const auto& type : *tl )
		{
		Val* v = nullptr;
		kp = RecoverOneVal(k, kp, k_end, type, v, false);
		ASSERT(v);
		l->Append(v);
		}

	if ( kp != k_end )
		reporter->InternalError("under-ran key in CompositeHash::DescribeKey %zd", k_end - kp);

	return l;
	}

const char* CompositeHash::RecoverOneVal(const HashKey* k, const char* kp0,
					 const char* const k_end, BroType* t,
					 Val*& pval, bool optional) const
	{
	// k->Size() == 0 for a single empty string.
	if ( kp0 >= k_end && k->Size() > 0 )
		reporter->InternalError("over-ran key in CompositeHash::RecoverVals");

	TypeTag tag = t->Tag();
	InternalTypeTag it = t->InternalType();
	const char* kp1 = 0;

	if ( optional )
		{
		const char* kp = AlignType<char>(kp0);
		kp0 = kp1 = reinterpret_cast<const char*>(kp+1);

		if ( ! *kp )
			{
			pval = 0;
			return kp0;
			}
		}

	switch ( it ) {
	case TYPE_INTERNAL_INT:
		{
		const bro_int_t* const kp = AlignType<bro_int_t>(kp0);
		kp1 = reinterpret_cast<const char*>(kp+1);

		if ( tag == TYPE_ENUM )
			pval = t->AsEnumType()->GetVal(*kp);
		else if ( tag == TYPE_BOOL )
			pval = val_mgr->GetBool(*kp);
		else if ( tag == TYPE_INT )
			pval = val_mgr->GetInt(*kp);
		else
			{
			reporter->InternalError("bad internal unsigned int in CompositeHash::RecoverOneVal()");
			pval = 0;
			}
		}
		break;

	case TYPE_INTERNAL_UNSIGNED:
		{
		const bro_uint_t* const kp = AlignType<bro_uint_t>(kp0);
		kp1 = reinterpret_cast<const char*>(kp+1);

		switch ( tag ) {
		case TYPE_COUNT:
		case TYPE_COUNTER:
			pval = val_mgr->GetCount(*kp);
			break;

		case TYPE_PORT:
			pval = val_mgr->GetPort(*kp);
			break;

		default:
			reporter->InternalError("bad internal unsigned int in CompositeHash::RecoverOneVal()");
			pval = 0;
			break;
		}
		}
		break;

	case TYPE_INTERNAL_DOUBLE:
		{
		const double* const kp = AlignType<double>(kp0);
		kp1 = reinterpret_cast<const char*>(kp+1);

		if ( tag == TYPE_INTERVAL )
			pval = new IntervalVal(*kp, 1.0);
		else
			pval = new Val(*kp, tag);
		}
		break;

	case TYPE_INTERNAL_ADDR:
		{
		const uint32_t* const kp = AlignType<uint32_t>(kp0);
		kp1 = reinterpret_cast<const char*>(kp+4);

		IPAddr addr(IPv6, kp, IPAddr::Network);

		switch ( tag ) {
		case TYPE_ADDR:
			pval = new AddrVal(addr);
			break;

		default:
			reporter->InternalError("bad internal address in CompositeHash::RecoverOneVal()");
			pval = 0;
			break;
		}
		}
		break;

	case TYPE_INTERNAL_SUBNET:
		{
		const uint32_t* const kp = AlignType<uint32_t>(kp0);
		kp1 = reinterpret_cast<const char*>(kp+5);
		pval = new SubNetVal(kp, kp[4]);
		}
		break;

	case TYPE_INTERNAL_VOID:
	case TYPE_INTERNAL_OTHER:
		{
		switch ( t->Tag() ) {
		case TYPE_FUNC:
			{
			const uint32_t* const kp = AlignType<uint32_t>(kp0);
			

			Func* f = Func::GetFuncPtrByID(*kp);

			if ( ! f )
				reporter->InternalError("failed to look up unique function id %" PRIu32 " in CompositeHash::RecoverOneVal()", *kp);

			if ( ! pval->Type() )
				reporter->InternalError("bad aggregate Val in CompositeHash::RecoverOneVal()");

			else if ( t->Tag() != TYPE_FUNC &&
				  ! same_type(pval->Type(), t) )
				// ### Maybe fix later, but may be fundamentally
				// un-checkable --US
				reporter->InternalError("inconsistent aggregate Val in CompositeHash::RecoverOneVal()");

			// ### A crude approximation for now.
			else if ( t->Tag() == TYPE_FUNC &&
				  pval->Type()->Tag() != TYPE_FUNC )
				reporter->InternalError("inconsistent aggregate Val in CompositeHash::RecoverOneVal()");


			const int* kp2 = reinterpret_cast<const int*>(kp+1);
			FuncImpl* bf = f->GetOverload(*kp2);
			pval = new Val(bf);

			if ( !bf )
				reporter->InternalError("failed to look up function overload index %" PRIu32 " in CompositeHash::RecoverOneVal()", *kp2);

			kp1 = reinterpret_cast<const char*>(kp2+1);

			}

			break;

		case TYPE_PATTERN:
			{
			RE_Matcher* re = nullptr;
			if ( is_singleton )
				{
				kp1 = kp0;
				int divider = strlen(kp0) + 1;
				re = new RE_Matcher(kp1, kp1 + divider);
				kp1 += k->Size();
				}
			else
				{
				const size_t* const len = AlignType<size_t>(kp0);

				kp1 = reinterpret_cast<const char*>(len+2);
				re = new RE_Matcher(kp1, kp1 + len[0]);
				kp1 += len[0] + len[1];
				}
			pval = new PatternVal(re);
			}
			break;

		case TYPE_RECORD:
			{
			const char* kp = kp0;
			RecordType* rt = t->AsRecordType();
			int num_fields = rt->NumFields();

			vector<Val*> values;
			int i;
			for ( i = 0; i < num_fields; ++i )
				{
				Val* v;

				Attributes* a = rt->FieldDecl(i)->attrs;
				bool optional = (a && a->FindAttr(ATTR_OPTIONAL));

				kp = RecoverOneVal(k, kp, k_end,
				                   rt->FieldType(i), v, optional);
				if ( ! (v || optional) )
					{
					reporter->InternalError("didn't recover expected number of fields from HashKey");
					pval = 0;
					break;
					}

				values.push_back(v);
				}

			ASSERT(int(values.size()) == num_fields);

			RecordVal* rv = new RecordVal(rt);

			for ( int i = 0; i < num_fields; ++i )
				rv->Assign(i, values[i]);

			pval = rv;
			kp1 = kp;
			}
			break;

		case TYPE_TABLE:
			{
			int n;
			const int* const kp = AlignType<int>(kp0);
			n = *kp;
			kp1 = reinterpret_cast<const char*>(kp+1);
			TableType* tt = t->AsTableType();
			TableVal* tv = new TableVal(tt);
			vector<Val*> keys, values;
			for ( int i = 0; i < n; ++i )
				{
				Val* key;
				kp1 = RecoverOneVal(k, kp1, k_end, tt->Indices(), key, false);
				keys.push_back(key);
				if ( ! t->IsSet() )
					{
					Val* value;
					kp1 = RecoverOneVal(k, kp1, k_end, tt->YieldType(), value,
					                    false);
					values.push_back(value);
					}
				}

			for ( int i = 0; i < n; ++i )
				{
				tv->Assign(keys[i], t->IsSet() ? 0 : values[i]);
				Unref(keys[i]);
				}

			pval = tv;
			}
			break;

		case TYPE_VECTOR:
			{
			unsigned int n;
			const unsigned int* kp = AlignType<unsigned int>(kp0);
			n = *kp;
			kp1 = reinterpret_cast<const char*>(kp+1);
			VectorType* vt = t->AsVectorType();
			VectorVal* vv = new VectorVal(vt);
			for ( unsigned int i = 0; i < n; ++i )
				{
				kp = AlignType<unsigned int>(kp1);
				unsigned int index = *kp;
				kp1 = reinterpret_cast<const char*>(kp+1);
				kp = AlignType<unsigned int>(kp1);
				unsigned int have_val = *kp;
				kp1 = reinterpret_cast<const char*>(kp+1);
				Val* value = 0;
				if ( have_val )
					kp1 = RecoverOneVal(k, kp1, k_end, vt->YieldType(), value,
					                    false);
				vv->Assign(index, value);
				}

			pval = vv;
			}
			break;

		case TYPE_LIST:
			{
			int n;
			const int* const kp = AlignType<int>(kp0);
			n = *kp;
			kp1 = reinterpret_cast<const char*>(kp+1);
			TypeList* tl = t->AsTypeList();
			ListVal* lv = new ListVal(TYPE_ANY);
			for ( int i = 0; i < n; ++i )
				{
				Val* v;
				BroType* it = (*tl->Types())[i];
				kp1 = RecoverOneVal(k, kp1, k_end, it, v, false);
				lv->Append(v);
				}

			pval = lv;
			}
			break;

		default:
			{
			reporter->InternalError("bad index type in CompositeHash::DescribeKey");
			}
		}
		}
		break;

	case TYPE_INTERNAL_STRING:
		{
		// There is a minor issue here -- the pointer does not have to
		// be aligned by int in the singleton case.

		int n;
		if ( is_singleton )
			{
			kp1 = kp0;
			n = k->Size();
			}
		else
			{
			const int* const kp = AlignType<int>(kp0);
			n = *kp;
			kp1 = reinterpret_cast<const char*>(kp+1);
			}

		pval = new StringVal(new BroString((const byte_vec) kp1, n, 1));
		kp1 += n;
		}
		break;

	case TYPE_INTERNAL_ERROR:
		break;
	}

	return kp1;
	}<|MERGE_RESOLUTION|>--- conflicted
+++ resolved
@@ -156,22 +156,16 @@
 			};
 
 			size_t* kp;
-<<<<<<< HEAD
-			for (int i = 0; i < 2; i++)
-=======
+
 			for ( int i = 0; i < 2; i++ )
->>>>>>> fb77351c
 				{
 				kp = AlignAndPadType<size_t>(kp0+i);
 				*kp = strlen(texts[i]) + 1;
 				}
 
 			kp1 = reinterpret_cast<char*>(kp+1);
-<<<<<<< HEAD
-			for (int i = 0; i < 2; i++)
-=======
+
 			for ( int i = 0; i < 2; i++ )
->>>>>>> fb77351c
 				{
 				memcpy(kp1, texts[i], strlen(texts[i]) + 1);
 				kp1 += strlen(texts[i]) + 1;
@@ -435,11 +429,7 @@
 		if ( v->Type()->Tag() == TYPE_FUNC )
 			return new HashKey(v->AsFunc()->GetUniqueFuncID(), v->AsFuncVal()->GetOverloadIndex());
 
-<<<<<<< HEAD
-		if (v->Type()->Tag() == TYPE_PATTERN) 
-=======
 		if ( v->Type()->Tag() == TYPE_PATTERN )
->>>>>>> fb77351c
 			{
 			const char* texts[2] = {
 				v->AsPattern()->PatternText(),
@@ -449,12 +439,7 @@
 			char* key = new char[n];
 			std::memcpy(key, texts[0], strlen(texts[0]) + 1);
 			std::memcpy(key + strlen(texts[0]) + 1, texts[1], strlen(texts[1]) + 1);
-<<<<<<< HEAD
-			//std::cout << "Singleton key of " << v->AsPattern()->PatternText() << "; " << key << std::endl;
-			return new HashKey(reinterpret_cast<void*>(key), n);
-=======
 			return new HashKey(false, key, n);
->>>>>>> fb77351c
 			}
 
 		reporter->InternalError("bad index type in CompositeHash::ComputeSingletonHash");
