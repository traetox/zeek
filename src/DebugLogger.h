--- conflicted
+++ resolved
@@ -29,12 +29,8 @@
 	DBG_INPUT,	// Input streams
 	DBG_THREADING,	// Threading system
 	DBG_FILE_ANALYSIS,	// File analysis
-<<<<<<< HEAD
-	DBG_PLUGINS,	// Plugin support
-=======
-	DBG_PLUGINS,
-	DBG_BROXYGEN,
->>>>>>> 392d1cb7
+	DBG_PLUGINS,	// Plugin system
+	DBG_BROXYGEN,	// Broxygen
 
 	NUM_DBGS // Has to be last
 };
