--- conflicted
+++ resolved
@@ -740,11 +740,7 @@
 
 			val_list* vl = new val_list;
 			vl->append(new StringVal(move(*msg)));
-<<<<<<< HEAD
-			mgr.QueueEvent(Broker::print_handler, vl);
-=======
-			mgr.QueueEvent(BrokerComm::print_handler, vl, SOURCE_BROKER);
->>>>>>> 9d0a9a5a
+			mgr.QueueEvent(Broker::print_handler, vl, SOURCE_BROKER);
 			}
 		}
 
