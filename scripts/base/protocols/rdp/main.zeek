--- conflicted
+++ resolved
@@ -201,15 +201,9 @@
 	for ( i in channels )
 		# Remove the NULs at the end
 		c$rdp$client_channels[i] = gsub(channels[i]$name, /\x00+$/, "");
-<<<<<<< HEAD
-=======
-		}
-
-	if ( |channels| > 31 ) {
+
+	if ( |channels| > 31 )
 		Reporter::conn_weird("RDP_channels_requested_exceeds_max", c, fmt("%s", |channels|));
-		}
-
->>>>>>> 10109b6b
 	}
 
 event rdp_gcc_server_create_response(c: connection, result: count) &priority=5
