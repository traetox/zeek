--- conflicted
+++ resolved
@@ -63,21 +63,13 @@
 	f$ftp = ftp;
 	}
 
-<<<<<<< HEAD
-event file_mime_type(f: fa_file, mime_type: string) &priority=5
-=======
 event file_sniff(f: fa_file, meta: fa_metadata) &priority=5
->>>>>>> 374e61ee
 	{
 	if ( ! f?$ftp )
 		return;
 
-<<<<<<< HEAD
-	f$ftp$mime_type = mime_type;
-=======
 	if ( ! meta?$mime_type )
 		return;
 
 	f$ftp$mime_type = meta$mime_type;
->>>>>>> 374e61ee
 	}