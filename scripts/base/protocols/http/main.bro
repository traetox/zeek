##! Implements base functionality for HTTP analysis.  The logging model is 
##! to log request/response pairs and all relevant metadata together in 
##! a single record.

@load base/frameworks/protocols
@load base/utils/numbers
@load base/utils/files

module HTTP;

export {
	redef enum Log::ID += { LOG };

	## Indicate a type of attack or compromise in the record to be logged.
	type Tags: enum {
		## Placeholder.
		EMPTY
	};
	
	## This setting changes if passwords used in Basic-Auth are captured or not.
	const default_capture_password = F &redef;
	
	type Info: record {
		## Timestamp for when the request happened.
		ts:                      time      &log;
		## Unique ID for the connection.
		uid:                     string    &log;
		## The connection's 4-tuple of endpoint addresses/ports.
		id:                      conn_id   &log;
		## Represents the pipelined depth into the connection of this 
		## request/response transaction.
		trans_depth:             count     &log;
		## Verb used in the HTTP request (GET, POST, HEAD, etc.).
		method:                  string    &log &optional;
		## Value of the HOST header.
		host:                    string    &log &optional;
		## URI used in the request.
		uri:                     string    &log &optional;
		## Value of the "referer" header.  The comment is deliberately
		## misspelled like the standard declares, but the name used here is
		## "referrer" spelled correctly.
		referrer:                string    &log &optional;
		## Value of the User-Agent header from the client.
		user_agent:              string    &log &optional;
		## Actual uncompressed content size of the data transferred from
		## the client.
		request_body_len:        count     &log &default=0;
		## Actual uncompressed content size of the data transferred from
		## the server.
		response_body_len:       count     &log &default=0;
		## Status code returned by the server.
		status_code:             count     &log &optional;
		## Status message returned by the server.
		status_msg:              string    &log &optional;
		## Last seen 1xx informational reply code returned by the server.
		info_code:               count     &log &optional;
		## Last seen 1xx informational reply message returned by the server.
		info_msg:                string    &log &optional;
		## Filename given in the Content-Disposition header sent by the server.
		filename:                string    &log &optional;
		## A set of indicators of various attributes discovered and
		## related to a particular request/response pair.
		tags:                    set[Tags] &log;
		
		## Username if basic-auth is performed for the request.
		username:                string    &log &optional;
		## Password if basic-auth is performed for the request.
		password:                string    &log &optional;
		
		## Determines if the password will be captured for this request.
		capture_password:        bool      &default=default_capture_password;
		
		## All of the headers that may indicate if the request was proxied.
		proxied:                 set[string] &log &optional;
	};
	
	## Structure to maintain state for an HTTP connection with multiple 
	## requests and responses.
	type State: record {
		## Pending requests.
		pending:          table[count] of Info;
		## Current request in the pending queue.
		current_request:  count                &default=0;
		## Current response in the pending queue.
		current_response: count                &default=0;
	};
		
	## A list of HTTP headers typically used to indicate proxied requests.
	const proxy_headers: set[string] = {
		"FORWARDED",
		"X-FORWARDED-FOR",
		"X-FORWARDED-FROM",
		"CLIENT-IP",
		"VIA",
		"XROXY-CONNECTION",
		"PROXY-CONNECTION",
	} &redef;
	
	## Event that can be handled to access the HTTP record as it is sent on 
	## to the logging framework.
	global log_http: event(rec: Info);
}

# Add the http state tracking fields to the connection record.
redef record connection += {
	http:        Info  &optional;
	http_state:  State &optional;
};

# Initialize the HTTP logging stream.
event bro_init() &priority=5
	{
	Log::create_stream(HTTP::LOG, [$columns=Info, $ev=log_http]);
	}

<<<<<<< HEAD

global analyzers = { ANALYZER_HTTP, ANALYZER_HTTP_BINPAC };
redef Protocols::analyzer_map += { ["HTTP"] = analyzers };
global ports = { 80/tcp, 81/tcp, 631/tcp, 1080/tcp, 3138/tcp, 8000/tcp, 8080/tcp, 8888/tcp };
redef Protocols::common_ports += { ["HTTP"] = ports };
=======
# DPD configuration.
const ports = {
	80/tcp, 81/tcp, 631/tcp, 1080/tcp, 3128/tcp,
	8000/tcp, 8080/tcp, 8888/tcp,
};
redef dpd_config += { 
	[[ANALYZER_HTTP, ANALYZER_HTTP_BINPAC]] = [$ports = ports],
};
redef capture_filters +=  {
	["http"] = "tcp and port (80 or 81 or 631 or 1080 or 3138 or 8000 or 8080 or 8888)"
};
>>>>>>> 5508a5bb

redef likely_server_ports += { 
	80/tcp, 81/tcp, 631/tcp, 1080/tcp, 3138/tcp,
	8000/tcp, 8080/tcp, 8888/tcp,
};

function code_in_range(c: count, min: count, max: count) : bool
	{
	return c >= min && c <= max;
	}

function new_http_session(c: connection): Info
	{
	local tmp: Info;
	tmp$ts=network_time();
	tmp$uid=c$uid;
	tmp$id=c$id;
	# $current_request is set prior to the Info record creation so we 
	# can use the value directly here.
	tmp$trans_depth = c$http_state$current_request;
	return tmp;
	}
	
function set_state(c: connection, request: bool, is_orig: bool)
	{
	if ( ! c?$http_state )
		{
		local s: State;
		c$http_state = s;
		}
		
	# These deal with new requests and responses.
	if ( request || c$http_state$current_request !in c$http_state$pending )
		c$http_state$pending[c$http_state$current_request] = new_http_session(c);
	if ( ! is_orig && c$http_state$current_response !in c$http_state$pending )
		c$http_state$pending[c$http_state$current_response] = new_http_session(c);
	
	if ( is_orig )
		c$http = c$http_state$pending[c$http_state$current_request];
	else
		c$http = c$http_state$pending[c$http_state$current_response];
	}
	
event http_request(c: connection, method: string, original_URI: string,
                   unescaped_URI: string, version: string) &priority=5
	{
	if ( ! c?$http_state )
		{
		local s: State;
		c$http_state = s;
		}
	
	++c$http_state$current_request;
	set_state(c, T, T);
	
	c$http$method = method;
	c$http$uri = unescaped_URI;
	}
	
event http_reply(c: connection, version: string, code: count, reason: string) &priority=5
	{
	if ( ! c?$http_state )
		{
		local s: State;
		c$http_state = s;
		}
	
	# If the last response was an informational 1xx, we're still expecting
	# the real response to the request, so don't create a new Info record yet.
	if ( c$http_state$current_response !in c$http_state$pending ||
	     (c$http_state$pending[c$http_state$current_response]?$status_code &&
	       ! code_in_range(c$http_state$pending[c$http_state$current_response]$status_code, 100, 199)) )
		++c$http_state$current_response;
	set_state(c, F, F);
	
	c$http$status_code = code;
	c$http$status_msg = reason;
	if ( code_in_range(code, 100, 199) )
		{
		c$http$info_code = code;
		c$http$info_msg = reason;
		}
	}
	
event http_header(c: connection, is_orig: bool, name: string, value: string) &priority=5
	{
	set_state(c, F, is_orig);
	
	if ( is_orig ) # client headers
		{
		if ( name == "REFERER" )
			c$http$referrer = value;
		
		else if ( name == "HOST" )
			# The split is done to remove the occasional port value that shows up here.
			c$http$host = split1(value, /:/)[1];
		
		else if ( name == "USER-AGENT" )
			c$http$user_agent = value;
		
		else if ( name in proxy_headers )
				{
				if ( ! c$http?$proxied )
					c$http$proxied = set();
				add c$http$proxied[fmt("%s -> %s", name, value)];
				}
		
		else if ( name == "AUTHORIZATION" )
			{
			if ( /^[bB][aA][sS][iI][cC] / in value )
				{
				local userpass = decode_base64(sub(value, /[bB][aA][sS][iI][cC][[:blank:]]/, ""));
				local up = split(userpass, /:/);
				if ( |up| >= 2 )
					{
					c$http$username = up[1];
					if ( c$http$capture_password )
						c$http$password = up[2];
					}
				else
					{
					c$http$username = fmt("<problem-decoding> (%s)", value);
					if ( c$http$capture_password )
						c$http$password = userpass;
					}
				}
			}
		}
	
	else # server headers
		{
		if ( name == "CONTENT-DISPOSITION" &&
		     /[fF][iI][lL][eE][nN][aA][mM][eE]/ in value )
			c$http$filename = extract_filename_from_content_disposition(value);
		}
	}
	
event http_message_done(c: connection, is_orig: bool, stat: http_message_stat) &priority = 5
	{
	set_state(c, F, is_orig);
	
	if ( is_orig )
		c$http$request_body_len = stat$body_length;
	else
		c$http$response_body_len = stat$body_length;
	}
	
event http_message_done(c: connection, is_orig: bool, stat: http_message_stat) &priority = -5
	{
	# The reply body is done so we're ready to log.
	if ( ! is_orig )
		{
		# If the response was an informational 1xx, we're still expecting
		# the real response later, so we'll continue using the same record.
		if ( ! (c$http?$status_code && code_in_range(c$http$status_code, 100, 199)) )
			{
			Log::write(HTTP::LOG, c$http);
			delete c$http_state$pending[c$http_state$current_response];
			}
		}
	}

event connection_state_remove(c: connection) &priority=-5
	{
	# Flush all pending but incomplete request/response pairs.
	if ( c?$http_state )
		{
		for ( r in c$http_state$pending )
			{
			# We don't use pending elements at index 0.
			if ( r == 0 ) next;
			Log::write(HTTP::LOG, c$http_state$pending[r]);
			}
		}
	}
	<|MERGE_RESOLUTION|>--- conflicted
+++ resolved
@@ -113,25 +113,11 @@
 	Log::create_stream(HTTP::LOG, [$columns=Info, $ev=log_http]);
 	}
 
-<<<<<<< HEAD
 
 global analyzers = { ANALYZER_HTTP, ANALYZER_HTTP_BINPAC };
 redef Protocols::analyzer_map += { ["HTTP"] = analyzers };
 global ports = { 80/tcp, 81/tcp, 631/tcp, 1080/tcp, 3138/tcp, 8000/tcp, 8080/tcp, 8888/tcp };
 redef Protocols::common_ports += { ["HTTP"] = ports };
-=======
-# DPD configuration.
-const ports = {
-	80/tcp, 81/tcp, 631/tcp, 1080/tcp, 3128/tcp,
-	8000/tcp, 8080/tcp, 8888/tcp,
-};
-redef dpd_config += { 
-	[[ANALYZER_HTTP, ANALYZER_HTTP_BINPAC]] = [$ports = ports],
-};
-redef capture_filters +=  {
-	["http"] = "tcp and port (80 or 81 or 631 or 1080 or 3138 or 8000 or 8080 or 8888)"
-};
->>>>>>> 5508a5bb
 
 redef likely_server_ports += { 
 	80/tcp, 81/tcp, 631/tcp, 1080/tcp, 3138/tcp,
