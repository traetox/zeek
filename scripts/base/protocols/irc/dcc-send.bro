##! File extraction and introspection for DCC transfers over IRC.
##!
##! There is a major problem with this script in the cluster context because
##! we might see A send B a message that a DCC connection is to be expected,
##! but that connection will actually be between B and C which could be 
##! analyzed on a different worker.
##!

# Example line from IRC server indicating that the DCC SEND is about to start:
#    PRIVMSG my_nick :^ADCC SEND whateverfile.zip 3640061780 1026 41709^A

@load ./main
@load base/utils/files

module IRC;

export {
	redef record Info += {
		## DCC filename requested.
		dcc_file_name:         string &log &optional;
		## Size of the DCC transfer as indicated by the sender.
		dcc_file_size:         count  &log &optional;
		## Sniffed mime type of the file.
		dcc_mime_type:         string &log &optional;
	};
}

<<<<<<< HEAD
global dcc_expected_transfers: table[addr, port] of Info &synchronized &read_expire=5mins;
=======
global dcc_expected_transfers: table[addr, port] of Info &read_expire=5mins;

function set_dcc_mime(f: fa_file)
	{
	if ( ! f?$conns ) return;

	for ( cid in f$conns )
		{
		local c: connection = f$conns[cid];

		if ( [cid$resp_h, cid$resp_p] !in dcc_expected_transfers ) next;

		local s = dcc_expected_transfers[cid$resp_h, cid$resp_p];

		s$dcc_mime_type = f$mime_type;
		}
	}

function set_dcc_extraction_file(f: fa_file, filename: string)
	{
	if ( ! f?$conns ) return;

	for ( cid in f$conns )
		{
		local c: connection = f$conns[cid];

		if ( [cid$resp_h, cid$resp_p] !in dcc_expected_transfers ) next;

		local s = dcc_expected_transfers[cid$resp_h, cid$resp_p];

		s$extraction_file = filename;
		}
	}

function get_extraction_name(f: fa_file): string
	{
	local r = fmt("%s-%s.dat", extraction_prefix, f$id);
	return r;
	}

# this handler sets the IRC::Info mime type
event file_new(f: fa_file) &priority=5
	{
	if ( ! f?$source ) return;
	if ( f$source != "IRC_DATA" ) return;
	if ( ! f?$mime_type ) return;

	set_dcc_mime(f);
	}

# this handler check if file extraction is desired
event file_new(f: fa_file) &priority=5
	{
	if ( ! f?$source ) return;
	if ( f$source != "IRC_DATA" ) return;

	local fname: string;

	if ( f?$mime_type && extract_file_types in f$mime_type )
		{
		fname = get_extraction_name(f);
		FileAnalysis::add_analyzer(f, [$tag=FileAnalysis::ANALYZER_EXTRACT,
		                               $extract_filename=fname]);
		set_dcc_extraction_file(f, fname);
		return;
		}

	if ( ! f?$conns ) return;

	for ( cid in f$conns )
		{
		local c: connection = f$conns[cid];

		if ( [cid$resp_h, cid$resp_p] !in dcc_expected_transfers ) next;

		local s = dcc_expected_transfers[cid$resp_h, cid$resp_p];

		if ( ! s$extract_file ) next;

		fname = get_extraction_name(f);
		FileAnalysis::add_analyzer(f, [$tag=FileAnalysis::ANALYZER_EXTRACT,
		                               $extract_filename=fname]);
		s$extraction_file = fname;
		return;
		}
	}
>>>>>>> fefef47f

function log_dcc(f: fa_file)
	{
	if ( ! f?$conns ) return;

	for ( cid in f$conns )
		{
		local c: connection = f$conns[cid];

		if ( [cid$resp_h, cid$resp_p] !in dcc_expected_transfers ) next;

		local irc = dcc_expected_transfers[cid$resp_h, cid$resp_p];

		local tmp = irc$command;
		irc$command = "DCC";
		Log::write(IRC::LOG, irc);
		irc$command = tmp;

		# Delete these values in case another DCC transfer 
		# happens during the IRC session.
		delete irc$dcc_file_name;
		delete irc$dcc_file_size;
		delete irc$dcc_mime_type;
		return;
		}
	}

event file_new(f: fa_file) &priority=-5
	{
	if ( f?$source && f$source == "IRC_DATA" ) 
		log_dcc(f);
	}

event irc_dcc_message(c: connection, is_orig: bool,
			prefix: string, target: string,
			dcc_type: string, argument: string,
			address: addr, dest_port: count, size: count) &priority=5
	{
	set_session(c);
	if ( dcc_type != "SEND" )
		return;
	c$irc$dcc_file_name = argument;
	c$irc$dcc_file_size = size;
	local p = count_to_port(dest_port, tcp);
	Analyzer::schedule_analyzer(0.0.0.0, address, p, Analyzer::ANALYZER_IRC_DATA, 5 min);
	dcc_expected_transfers[address, p] = c$irc;
	}

event expected_connection_seen(c: connection, a: Analyzer::Tag) &priority=10
	{
	local id = c$id;
	if ( [id$resp_h, id$resp_p] in dcc_expected_transfers )
		add c$service["irc-dcc-data"];
	}

event connection_state_remove(c: connection) &priority=-5
	{
	delete dcc_expected_transfers[c$id$resp_h, c$id$resp_p];
	}<|MERGE_RESOLUTION|>--- conflicted
+++ resolved
@@ -25,96 +25,7 @@
 	};
 }
 
-<<<<<<< HEAD
 global dcc_expected_transfers: table[addr, port] of Info &synchronized &read_expire=5mins;
-=======
-global dcc_expected_transfers: table[addr, port] of Info &read_expire=5mins;
-
-function set_dcc_mime(f: fa_file)
-	{
-	if ( ! f?$conns ) return;
-
-	for ( cid in f$conns )
-		{
-		local c: connection = f$conns[cid];
-
-		if ( [cid$resp_h, cid$resp_p] !in dcc_expected_transfers ) next;
-
-		local s = dcc_expected_transfers[cid$resp_h, cid$resp_p];
-
-		s$dcc_mime_type = f$mime_type;
-		}
-	}
-
-function set_dcc_extraction_file(f: fa_file, filename: string)
-	{
-	if ( ! f?$conns ) return;
-
-	for ( cid in f$conns )
-		{
-		local c: connection = f$conns[cid];
-
-		if ( [cid$resp_h, cid$resp_p] !in dcc_expected_transfers ) next;
-
-		local s = dcc_expected_transfers[cid$resp_h, cid$resp_p];
-
-		s$extraction_file = filename;
-		}
-	}
-
-function get_extraction_name(f: fa_file): string
-	{
-	local r = fmt("%s-%s.dat", extraction_prefix, f$id);
-	return r;
-	}
-
-# this handler sets the IRC::Info mime type
-event file_new(f: fa_file) &priority=5
-	{
-	if ( ! f?$source ) return;
-	if ( f$source != "IRC_DATA" ) return;
-	if ( ! f?$mime_type ) return;
-
-	set_dcc_mime(f);
-	}
-
-# this handler check if file extraction is desired
-event file_new(f: fa_file) &priority=5
-	{
-	if ( ! f?$source ) return;
-	if ( f$source != "IRC_DATA" ) return;
-
-	local fname: string;
-
-	if ( f?$mime_type && extract_file_types in f$mime_type )
-		{
-		fname = get_extraction_name(f);
-		FileAnalysis::add_analyzer(f, [$tag=FileAnalysis::ANALYZER_EXTRACT,
-		                               $extract_filename=fname]);
-		set_dcc_extraction_file(f, fname);
-		return;
-		}
-
-	if ( ! f?$conns ) return;
-
-	for ( cid in f$conns )
-		{
-		local c: connection = f$conns[cid];
-
-		if ( [cid$resp_h, cid$resp_p] !in dcc_expected_transfers ) next;
-
-		local s = dcc_expected_transfers[cid$resp_h, cid$resp_p];
-
-		if ( ! s$extract_file ) next;
-
-		fname = get_extraction_name(f);
-		FileAnalysis::add_analyzer(f, [$tag=FileAnalysis::ANALYZER_EXTRACT,
-		                               $extract_filename=fname]);
-		s$extraction_file = fname;
-		return;
-		}
-	}
->>>>>>> fefef47f
 
 function log_dcc(f: fa_file)
 	{
