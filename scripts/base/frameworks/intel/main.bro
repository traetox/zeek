##! The intelligence framework provides a way to store and query IP addresses,
##! strings (with a subtype), and numeric (with a subtype) data.  Metadata 
##! also be associated with the intelligence like tags which are arbitrary
##! strings, time values, and longer descriptive strings.

# Example string subtypes:
#   url
#   email
#   domain
#   software
#   user_name
#   file_name
#   file_md5
#   x509_md5

# Example tags: 
#   infrastructure
#   malicious
#   sensitive
#   canary
#   friend

@load base/frameworks/notice

module Intel;

export {
	## The intel logging stream identifier.
	redef enum Log::ID += { LOG };
	
	redef enum Notice::Type += {
		## This notice should be used in all detector scripts to indicate 
		## an intelligence based detection.
		Detection,
	};
	
	## Record type used for logging information from the intelligence framework.
	## Primarily for problems or oddities with inserting and querying data.  
	## This is important since the content of the intelligence framework can 
	## change quite dramatically during runtime and problems may be introduced 
	## into the data.
	type Info: record {
		## The current network time.
		ts:      time   &log;
		## Represents the severity of the message. 
		## This value should be one of: "info", "warn", "error"
		level:   string &log;
		## The message.
		message: string &log;
	};
	
	## Record to represent metadata associated with a single piece of
	## intelligence.
	type MetaData: record {
		## A description for the data.
		desc:        string      &optional;
		## A URL where more information may be found about the intelligence.
		url:         string      &optional;
		## The time at which the data was first declared to be intelligence.
		first_seen:  time        &optional;
		## When this data was most recent inserted into the framework.
		latest_seen: time        &optional;
		## Arbitrary text tags for the data.
		tags:        set[string];
	};
	
	## Record to represent a singular piece of intelligence.
	type Item: record {
		## If the data is an IP address, this hold the address.
		ip:          addr        &optional;
		## If the data is textual, this holds the text.
		str:         string      &optional;
		## If the data is numeric, this holds the number.
		num:         int         &optional;
		## The subtype of the data for when either the $str or $num fields are
		## given.  If one of those fields are given, this field must be present.
		subtype:     string      &optional;
		
		## The next five fields are temporary until a better model for 
		## attaching metadata to an intelligence item is created.
		desc:        string      &optional;
		url:         string      &optional;
		first_seen:  time        &optional;
		latest_seen: time        &optional;
		tags:        set[string];
		
		## These single string tags are throw away until pybroccoli supports sets.
		tag1: string &optional;
		tag2: string &optional;
		tag3: string &optional;
	};
	
	## Record model used for constructing queries against the intelligence 
	## framework.
	type QueryItem: record {
		## If an IP address is being queried for, this field should be given.
		ip:        addr        &optional;
		## If a string is being queried for, this field should be given.
		str:       string      &optional;
		## If numeric data is being queried for, this field should be given.
		num:       int         &optional;
		## If either a string or number is being queried for, this field should
		## indicate the subtype of the data.
		subtype:   string      &optional;
		
		## A set of tags where if a single metadata record attached to an item
		## has any one of the tags defined in this field, it will match.
		or_tags:   set[string] &optional;
		## A set of tags where a single metadata record attached to an item 
		## must have all of the tags defined in this field.
		and_tags:  set[string] &optional; 
		
		## The predicate can be given when searching for a match.  It will
		## be tested against every :bro:type:`Intel::MetaData` item associated
		## with the data being matched on.  If it returns T a single time, the 
<<<<<<< HEAD
		## matcher will consider that the item has matched.
		pred:    function(meta: Intel::MetaData): bool &optional;
=======
		## matcher will consider that the item has matched.  This field can
		## be used for constructing arbitrarily complex queries that may not
		## be possible with the $or_tags or $and_tags fields.
		pred:      function(meta: Intel::MetaData): bool &optional;
>>>>>>> fd74eb8e
	};
	
	## Function to insert data into the intelligence framework.
	## 
	## item: The data item.
	##
	## Returns: T if the data was successfully inserted into the framework,
	##          otherwise it returns F.
	global insert: function(item: Item): bool;
	
	## A wrapper for the :bro:id:`Intel::insert` function.  This is primarily
	## used as the external API for inserting data into the intelligence 
	## using Broccoli.
	global insert_event: event(item: Item);
	
	## Function for matching data within the intelligence framework.
	global matcher: function(item: QueryItem): bool;
}

type MetaDataStore: table[count] of MetaData;
type DataStore: record {
	ip_data:     table[addr] of MetaDataStore;
	# The first string is the actual value and the second string is the subtype.
	string_data: table[string, string] of MetaDataStore;
	int_data:    table[int, string] of MetaDataStore;
};
global data_store: DataStore;

event bro_init()
	{
	Log::create_stream(Intel::LOG, [$columns=Info]);
	}


function insert(item: Item): bool
	{
	local err_msg = "";
	if ( (item?$str || item?$num) && ! item?$subtype )
		err_msg = "You must provide a subtype to insert_sync or this item doesn't make sense.";
	
	if ( err_msg == "" )
		{
		# Create and fill out the meta data item.
		local meta: MetaData;
		if ( item?$first_seen )
			meta$first_seen = item$first_seen;
		if ( item?$latest_seen )
			meta$latest_seen = item$latest_seen;
		if ( item?$tags )
			meta$tags = item$tags;
		if ( item?$desc )
			meta$desc = item$desc;
		if ( item?$url )
			meta$url = item$url;
		
		
		# This is hopefully only temporary until pybroccoli supports sets.
		if ( item?$tag1 )
			add item$tags[item$tag1];
		if ( item?$tag2 )
			add item$tags[item$tag2];
		if ( item?$tag3 )
			add item$tags[item$tag3];
		
		if ( item?$ip )
			{
			if ( item$ip !in data_store$ip_data )
				data_store$ip_data[item$ip] = table();
			data_store$ip_data[item$ip][|data_store$ip_data[item$ip]|] = meta;
			return T;
			}
		else if ( item?$str )
			{
			if ( [item$str, item$subtype] !in data_store$string_data )
				data_store$string_data[item$str, item$subtype] = table();
			
			data_store$string_data[item$str, item$subtype][|data_store$string_data[item$str, item$subtype]|] = meta;
			return T;
			}
		else if ( item?$num )
			{
			if ( [item$num, item$subtype] !in data_store$int_data )
				data_store$int_data[item$num, item$subtype] = table();

			data_store$int_data[item$num, item$subtype][|data_store$int_data[item$num, item$subtype]|] = meta;
			return T;
			}
		else
			err_msg = "Failed to insert intelligence item for some unknown reason.";
		}
	
	if ( err_msg != "" )
		Log::write(Intel::LOG, [$ts=network_time(), $level="warn", $message=fmt(err_msg)]);
	return F;
	}
	
event insert_event(item: Item)
	{
	insert(item);
	}
	
function match_item_with_metadata(item: QueryItem, meta: MetaData): bool
	{
	if ( item?$and_tags )
		{
		local matched = T;
		# Every tag given has to match in a single MetaData entry.
		for ( tag in item$and_tags )
			{
			if ( tag !in meta$tags )
				matched = F;
			}
		if ( matched )
			return T;
		}
	else if ( item?$or_tags )
		{
		# For OR tags, only a single tag has to match.
		for ( tag in item$or_tags )
			{
			if ( tag in meta$tags )
				return T;
			}
		}
	else if ( item?$pred )
		return item$pred(meta);

	# This indicates some sort of failure in the query
	return F;
	}
	
function matcher(item: QueryItem): bool
	{
	local err_msg = "";
	if ( ! (item?$ip || item?$str || item?$num) )
		err_msg = "You must supply one of the $ip, $str, or $num fields to search on";
	else if ( (item?$or_tags || item?$and_tags) && item?$pred )
		err_msg = "You can't match with both tags and a predicate.";
	else if ( item?$or_tags && item?$and_tags )
		err_msg = "You can't match with both OR'd together tags and AND'd together tags";
	else if ( (item?$str || item?$num) && ! item?$subtype )
		err_msg = "You must provide a subtype to matcher or this item doesn't make sense.";
	else if ( item?$str && item?$num )
		err_msg = "You must only provide $str or $num, not both.";
		
	local meta: MetaData;

	if ( err_msg == "" )
		{
		if ( item?$ip )
			{
			if ( item$ip in data_store$ip_data )
				{
				if ( ! item?$and_tags && ! item?$or_tags && ! item?$pred )
					return T;
			
				for ( i in data_store$ip_data[item$ip] )
					{
					meta = data_store$ip_data[item$ip][i];
					if ( match_item_with_metadata(item, meta) )
						return T;
					}
				}
			}
		
		else if ( item?$str )
			{
			if ( [item$str, item$subtype] in data_store$string_data )
				{
				if ( ! item?$and_tags && ! item?$or_tags && ! item?$pred )
					return T;

				for ( i in data_store$string_data[item$str, item$subtype] )
					{
					meta = data_store$string_data[item$str, item$subtype][i];
					if ( match_item_with_metadata(item, meta) )
						return T;
					}
				}
			}
		
		else if ( item?$num )
			{
			if ( [item$num, item$subtype] in data_store$int_data )
				{
				if ( ! item?$and_tags && ! item?$or_tags && ! item?$pred )
					return T;

				for ( i in data_store$int_data[item$num, item$subtype] )
					{
					meta = data_store$int_data[item$num, item$subtype][i];
					if ( match_item_with_metadata(item, meta) )
						return T;
					}
				}
			}
		else
			err_msg = "Failed to query intelligence data for some unknown reason.";
		}
		
	if ( err_msg != "" )
		Log::write(Intel::LOG, [$ts=network_time(), $level="error", $message=fmt(err_msg)]);
	return F;
	}<|MERGE_RESOLUTION|>--- conflicted
+++ resolved
@@ -113,15 +113,10 @@
 		## The predicate can be given when searching for a match.  It will
 		## be tested against every :bro:type:`Intel::MetaData` item associated
 		## with the data being matched on.  If it returns T a single time, the 
-<<<<<<< HEAD
-		## matcher will consider that the item has matched.
-		pred:    function(meta: Intel::MetaData): bool &optional;
-=======
 		## matcher will consider that the item has matched.  This field can
 		## be used for constructing arbitrarily complex queries that may not
 		## be possible with the $or_tags or $and_tags fields.
 		pred:      function(meta: Intel::MetaData): bool &optional;
->>>>>>> fd74eb8e
 	};
 	
 	## Function to insert data into the intelligence framework.
