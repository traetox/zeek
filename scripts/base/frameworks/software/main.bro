##! This script provides the framework for software version detection and
##! parsing but doesn't actually do any detection on it's own.  It relys on
##! other protocol specific scripts to parse out software from the protocols
##! that they analyze.  The entry point for providing new software detections
##! to this framework is through the :bro:id:`Software::found` function.

@load base/utils/directions-and-hosts
@load base/utils/numbers

module Software;

export {
	## The software logging stream identifier.
	redef enum Log::ID += { LOG };
	
	## Scripts detecting new types of software need to redef this enum to add
	## their own specific software types which would then be used when they 
	## create :bro:type:`Software::Info` records.
	type Type: enum {
		## A placeholder type for when the type of software is not known.
		UNKNOWN,
	};
	
	## A structure to represent the numeric version of software.
	type Version: record {
		## Major version number
		major:  count  &optional;
		## Minor version number
		minor:  count  &optional;
		## Minor subversion number
		minor2: count  &optional;
		## Additional version string (e.g. "beta42")
		addl:   string &optional;
	} &log;
	
	## The record type that is used for representing and logging software.
	type Info: record {
		## The time at which the software was detected.
		ts:               time &log;
		## The IP address detected running the software.
		host:             addr &log;
		## The type of software detected (e.g. :bro:enum:`HTTP::SERVER`).
		software_type:    Type &log &default=UNKNOWN;
		## Name of the software (e.g. Apache).
		name:             string &log;
		## Version of the software.
		version:          Version &log;
		## The full unparsed version string found because the version parsing 
		## doesn't always work reliably in all cases and this acts as a 
		## fallback in the logs.
		unparsed_version: string &log &optional;
		
		## This can indicate that this software being detected should
		## definitely be sent onward to the logging framework.  By 
		## default, only software that is "interesting" due to a change
		## in version or it being currently unknown is sent to the
		## logging framework.  This can be set to T to force the record
		## to be sent to the logging framework if some amount of this tracking
		## needs to happen in a specific way to the software.
		force_log:        bool &default=F;
	};
	
	## Hosts whose software should be detected and tracked.
	## Choices are: LOCAL_HOSTS, REMOTE_HOSTS, ALL_HOSTS, NO_HOSTS
	const asset_tracking = LOCAL_HOSTS &redef;
	
	## Other scripts should call this function when they detect software.
	## unparsed_version: This is the full string from which the
	##                   :bro:type:`Software::Info` was extracted.
	##
	## id: The connection id where the software was discovered.
	##
	## info: A record representing the software discovered.
	## 
	## Returns: T if the software was logged, F otherwise.
	global found: function(id: conn_id, info: Software::Info): bool;
	
	## Take many common software version strings and parse them 
	## into a sensible :bro:type:`Software::Version` record.  There are 
	## still many cases where scripts may have to have their own specific 
	## version parsing though.
	##
	## unparsed_version: The raw version string.
	##
	## host: The host where the software was discovered.
	##
	## software_type: The type of software.
	##
	## Returns: A complete record ready for the :bro:id:`Software::found` function.
	global parse: function(unparsed_version: string,
	                       host: addr,
	                       software_type: Type): Info;
	
	## Compare two version records.
	## 
	## Returns:  -1 for v1 < v2, 0 for v1 == v2, 1 for v1 > v2.
	##           If the numerical version numbers match, the addl string
	##           is compared lexicographically.
	global cmp_versions: function(v1: Version, v2: Version): int;
	
<<<<<<< HEAD
	## This type represents a set of software.  It's used by the 
	## :bro:id:`Software::tracked` variable to store all known pieces of
	## software for a particular host.  It's indexed with the name of a piece
	## of software such as "Firefox" and it yields a 
	## :bro:type:`Software::Info` record with more information about the 
	## software.
=======
	## Type to represent a collection of :bro:type:`Software::Info` records.
	## It's indexed with the name of a piece of software such as "Firefox" 
	## and it yields a :bro:type:`Software::Info` record with more information
	## about the  software.
>>>>>>> fd74eb8e
	type SoftwareSet: table[string] of Info;
	
	## The set of software associated with an address.  Data expires from
	## this table after one day by default so that a detected piece of 
	## software will be logged once each day.
	global tracked: table[addr] of SoftwareSet 
		&create_expire=1day 
		&synchronized
		&redef;
	
	## This event can be handled to access the :bro:type:`Software::Info`
	## record as it is sent on to the logging framework.
	global log_software: event(rec: Info);
}

event bro_init()
	{
	Log::create_stream(Software::LOG, [$columns=Info, $ev=log_software]);
	}

function parse_mozilla(unparsed_version: string, 
	                   host: addr, 
	                   software_type: Type): Info
	{
	local software_name = "<unknown browser>";
	local v: Version;
	local parts: table[count] of string;
	
	if ( /Opera [0-9\.]*$/ in unparsed_version )
		{
		software_name = "Opera";
		parts = split_all(unparsed_version, /Opera [0-9\.]*$/);
		if ( 2 in parts )
			v = parse(parts[2], host, software_type)$version;
		}
	else if ( / MSIE / in unparsed_version )
		{
		software_name = "MSIE";
		if ( /Trident\/4\.0/ in unparsed_version )
			v = [$major=8,$minor=0];
		else if ( /Trident\/5\.0/ in unparsed_version )
			v = [$major=9,$minor=0];
		else if ( /Trident\/6\.0/ in unparsed_version )
			v = [$major=10,$minor=0];
		else
			{
			parts = split_all(unparsed_version, /MSIE [0-9]{1,2}\.*[0-9]*b?[0-9]*/);
			if ( 2 in parts )
				v = parse(parts[2], host, software_type)$version;
			}
		}
	else if ( /Version\/.*Safari\// in unparsed_version )
		{
		software_name = "Safari";
		parts = split_all(unparsed_version, /Version\/[0-9\.]*/);
		if ( 2 in parts )
			{
			v = parse(parts[2], host, software_type)$version;
			if ( / Mobile\/?.* Safari/ in unparsed_version )
				v$addl = "Mobile";
			}
		}
	else if ( /(Firefox|Netscape|Thunderbird)\/[0-9\.]*/ in unparsed_version )
		{
		parts = split_all(unparsed_version, /(Firefox|Netscape|Thunderbird)\/[0-9\.]*/);
		if ( 2 in parts )
			{
			local tmp_s = parse(parts[2], host, software_type);
			software_name = tmp_s$name;
			v = tmp_s$version;
			}
		}
	else if ( /Chrome\/.*Safari\// in unparsed_version )
		{
		software_name = "Chrome";
		parts = split_all(unparsed_version, /Chrome\/[0-9\.]*/);
		if ( 2 in parts )
			v = parse(parts[2], host, software_type)$version;
		}
	else if ( /^Opera\// in unparsed_version )
		{
		if ( /Opera M(ini|obi)\// in unparsed_version )
			{
			parts = split_all(unparsed_version, /Opera M(ini|obi)/);
			if ( 2 in parts )
				software_name = parts[2];
			parts = split_all(unparsed_version, /Version\/[0-9\.]*/);
			if ( 2 in parts )
				v = parse(parts[2], host, software_type)$version;
			else
				{
				parts = split_all(unparsed_version, /Opera Mini\/[0-9\.]*/);
				if ( 2 in parts )
					v = parse(parts[2], host, software_type)$version;
				}
			}
		else
			{
			software_name = "Opera";
			parts = split_all(unparsed_version, /Version\/[0-9\.]*/);
			if ( 2 in parts )
				v = parse(parts[2], host, software_type)$version;
			}
		}
	else if ( /AppleWebKit\/[0-9\.]*/ in unparsed_version )
		{
		software_name = "Unspecified WebKit";
		parts = split_all(unparsed_version, /AppleWebKit\/[0-9\.]*/);
		if ( 2 in parts )
			v = parse(parts[2], host, software_type)$version;
		}

	return [$ts=network_time(), $host=host, $name=software_name, $version=v,
	        $software_type=software_type, $unparsed_version=unparsed_version];
	}

# Don't even try to understand this now, just make sure the tests are 
# working.
function parse(unparsed_version: string,
	           host: addr,
	           software_type: Type): Info
	{
	local software_name = "<parse error>";
	local v: Version;
	
	# Parse browser-alike versions separately
	if ( /^(Mozilla|Opera)\/[0-9]\./ in unparsed_version )
		{
		return parse_mozilla(unparsed_version, host, software_type);
		}
	else
		{
		# The regular expression should match the complete version number
		# and software name.
		local version_parts = split_n(unparsed_version, /\/?( [\(])?v?[0-9\-\._, ]{2,}/, T, 1);
		if ( 1 in version_parts )
			{
			if ( /^\(/ in version_parts[1] )
				software_name = strip(sub(version_parts[1], /[\(]/, ""));
			else
				software_name = strip(version_parts[1]);
			}
		if ( |version_parts| >= 2 )
			{
			# Remove the name/version separator if it's left at the beginning
			# of the version number from the previous split_all.
			local sv = strip(version_parts[2]);
			if ( /^[\/\-\._v\(]/ in sv )
				sv = strip(sub(version_parts[2], /^\(?[\/\-\._v\(]/, ""));
			local version_numbers = split_n(sv, /[\-\._,\[\(\{ ]/, F, 3);
			if ( 4 in version_numbers && version_numbers[4] != "" )
				v$addl = strip(version_numbers[4]);
			else if ( 3 in version_parts && version_parts[3] != "" &&
			          version_parts[3] != ")" )
				{
				if ( /^[[:blank:]]*\([a-zA-Z0-9\-\._[:blank:]]*\)/ in version_parts[3] )
					{
					v$addl = split_n(version_parts[3], /[\(\)]/, F, 2)[2];
					}
				else
					{
					local vp = split_n(version_parts[3], /[\-\._,;\[\]\(\)\{\} ]/, F, 3);
					if ( |vp| >= 1 && vp[1] != "" )
						{
						v$addl = strip(vp[1]);
						}
					else if ( |vp| >= 2 && vp[2] != "" )
						{
						v$addl = strip(vp[2]);
						}
					else if ( |vp| >= 3 && vp[3] != "" )
						{
						v$addl = strip(vp[3]);
						}
					else
						{
						v$addl = strip(version_parts[3]);
						}
						
					}
				}
		
			if ( 3 in version_numbers && version_numbers[3] != "" )
				v$minor2 = extract_count(version_numbers[3]);
			if ( 2 in version_numbers && version_numbers[2] != "" )
				v$minor = extract_count(version_numbers[2]);
			if ( 1 in version_numbers && version_numbers[1] != "" )
				v$major = extract_count(version_numbers[1]);
			}
		}
	return [$ts=network_time(), $host=host, $name=software_name,
	        $version=v, $unparsed_version=unparsed_version,
	        $software_type=software_type];
	}


function cmp_versions(v1: Version, v2: Version): int
	{
	if ( v1?$major && v2?$major )
		{
		if ( v1$major < v2$major )
			return -1;
		if ( v1$major > v2$major )
			return 1;
		}
	else
		{
		if ( !v1?$major && !v2?$major )
			{ }
		else
			return v1?$major ? 1 : -1;
		}
		
	if ( v1?$minor && v2?$minor )
		{
		if ( v1$minor < v2$minor )
			return -1;
		if ( v1$minor > v2$minor )
			return 1;
		}
	else
		{
		if ( !v1?$minor && !v2?$minor )
			{ }
		else
			return v1?$minor ? 1 : -1;
		}
		
	if ( v1?$minor2 && v2?$minor2 )
		{
		if ( v1$minor2 < v2$minor2 )
			return -1;
		if ( v1$minor2 > v2$minor2 )
			return 1;
		}
	else
		{
		if ( !v1?$minor2 && !v2?$minor2 )
			{ }
		else
			return v1?$minor2 ? 1 : -1;
		}

	if ( v1?$addl && v2?$addl )
		return strcmp(v1$addl, v2$addl);
	else
		{
		if ( !v1?$addl && !v2?$addl )
			return 0;
		else
			return v1?$addl ? 1 : -1;
		}
	}

function software_endpoint_name(id: conn_id, host: addr): string
	{
	return fmt("%s %s", host, (host == id$orig_h ? "client" : "server"));
	}

# Convert a version into a string "a.b.c-x".
function software_fmt_version(v: Version): string
	{
	return fmt("%d.%d.%d%s", 
	           v?$major ? v$major : 0,
	           v?$minor ? v$minor : 0,
	           v?$minor2 ? v$minor2 : 0,
	           v?$addl ? fmt("-%s", v$addl) : "");
	}

# Convert a software into a string "name a.b.cx".
function software_fmt(i: Info): string
	{
	return fmt("%s %s", i$name, software_fmt_version(i$version));
	}

# Insert a mapping into the table
# Overides old entries for the same software and generates events if needed.
event software_register(id: conn_id, info: Info)
	{
	# Host already known?
	if ( info$host !in tracked )
		tracked[info$host] = table();

	local ts = tracked[info$host];
	# Software already registered for this host?  We don't want to endlessly
	# log the same thing.
	if ( info$name in ts )
		{
		local old = ts[info$name];
		
		# If the version hasn't changed, then we're just redetecting the
		# same thing, then we don't care.  This results in no extra logging.
		# But if the $force_log value is set then we'll continue.
		if ( ! info$force_log && cmp_versions(old$version, info$version) == 0 )
			return;
		}
	ts[info$name] = info;
	
	Log::write(Software::LOG, info);
	}

function found(id: conn_id, info: Info): bool
	{
	if ( info$force_log || addr_matches_host(info$host, asset_tracking) )
		{
		event software_register(id, info);
		return T;
		}
	else
		return F;
	}<|MERGE_RESOLUTION|>--- conflicted
+++ resolved
@@ -98,19 +98,10 @@
 	##           is compared lexicographically.
 	global cmp_versions: function(v1: Version, v2: Version): int;
 	
-<<<<<<< HEAD
-	## This type represents a set of software.  It's used by the 
-	## :bro:id:`Software::tracked` variable to store all known pieces of
-	## software for a particular host.  It's indexed with the name of a piece
-	## of software such as "Firefox" and it yields a 
-	## :bro:type:`Software::Info` record with more information about the 
-	## software.
-=======
 	## Type to represent a collection of :bro:type:`Software::Info` records.
 	## It's indexed with the name of a piece of software such as "Firefox" 
 	## and it yields a :bro:type:`Software::Info` record with more information
 	## about the  software.
->>>>>>> fd74eb8e
 	type SoftwareSet: table[string] of Info;
 	
 	## The set of software associated with an address.  Data expires from
