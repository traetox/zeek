--- conflicted
+++ resolved
@@ -20,15 +20,9 @@
 file #1, 366, 0
 [orig_h=141.142.228.5, orig_p=53595/tcp, resp_h=54.243.55.129, resp_p=80/tcp]
 FILE_BOF_BUFFER
-<<<<<<< HEAD
-{^J  "origin
-MIME_TYPE
-text/plain
-=======
 {\x0a  "origin
 MIME_TYPE
 text/json
->>>>>>> 374e61ee
 total bytes: 366
 source: HTTP
 MD5: c9337794df612aeaa901dcf9fa446bca
