# Test that remote logging via broker works for all data types and values
# (including values that are &optional or do not have &log).
#
# @TEST-SERIALIZE: brokercomm
<<<<<<< HEAD
#
=======
# @TEST-REQUIRES: grep -q ENABLE_BROKER:BOOL=true $BUILD/CMakeCache.txt

>>>>>>> 04d41dce
# @TEST-EXEC: btest-bg-run recv "bro -b ../common.bro ../recv.bro broker_port=$BROKER_PORT >recv.out"
# @TEST-EXEC: btest-bg-run send "bro -b ../common.bro ../send.bro broker_port=$BROKER_PORT >send.out"

# @TEST-EXEC: btest-bg-wait 20
# @TEST-EXEC: btest-diff recv/recv.out
# @TEST-EXEC: btest-diff recv/test.log
# @TEST-EXEC: btest-diff send/send.out
# @TEST-EXEC: btest-diff send/test.log

@TEST-START-FILE common.bro

module Test;

export {
	redef enum Log::ID += { LOG };

	type my_enum: enum { testenum };

	type my_rec: record {
		a: string;
		b: count &optional;
	} &log;

	type Info: record {
		msg: string &log;
		nolog: string &default="no";
		num: count &log;
<<<<<<< HEAD
		inum: int &log;
		dnum: double &log;
		b: bool &log;
		ip: addr &log;
		sn: subnet &log;
		p: port &log;
		t: time &log;
		ti: interval &log;
		en: my_enum &log;
		se: set[string] &log;
		re: my_rec &log;
		ve: vector of string &log;
=======
>>>>>>> 04d41dce
	};

	global log_test: event(rec: Test::Info);
}

event bro_init() &priority=5
	{
	Broker::enable();
	Log::create_stream(Test::LOG, [$columns=Test::Info, $ev=log_test]);
	}

@TEST-END-FILE

@TEST-START-FILE recv.bro

const broker_port: port &redef;
redef exit_only_after_terminate = T;

event bro_init()
	{
	Broker::subscribe_to_logs("bro/log/");
	Broker::listen(broker_port, "127.0.0.1");
	}

event Test::log_test(rec: Test::Info)
	{
	print "wrote log", rec;

	if ( rec$num == 5 )
		terminate();
	}

@TEST-END-FILE

@TEST-START-FILE send.bro

const broker_port: port &redef;
redef exit_only_after_terminate = T;

event bro_init()
	{
	Broker::enable_remote_logs(Test::LOG);
	Broker::connect("127.0.0.1", broker_port, 1secs);
	}

global n = 0;

# Test both IPv4 and IPv6 addrs, and test all port types.
global ports: vector of port = vector(22/tcp, 53/udp, 8/icmp, 0/unknown);
global addrs: vector of addr = vector(10.20.30.40, [fe80:abcd::1]);
global subnets: vector of subnet = vector(10.2.0.0/16, [fe80::]/64);

# Test some empty objects.
global emptyset: set[string];
global emptyvector: vector of string;

event do_write()
	{
	local logrec: Test::Info = [$msg = "ping", $num = n, $inum = -2,
		$dnum = 3.14, $b = T, $ip = addrs[n%2], $sn = subnets[n%2],
		$p = ports[n%4], $t = double_to_time(1.5), $ti = 1min,
		$en = Test::testenum, $se = set("hi", "hello"),
		$re = [$a="msg", $b=3], $ve = vector("1st", "2nd", "3rd")];

	if ( n == 1 )
		{
		# Test that some empty or uninitialized values can be sent.
		logrec$msg = "";
		logrec$re = [$a="msg"];
		logrec$se = emptyset;
		logrec$ve = emptyvector;
		}

	Log::write(Test::LOG, logrec);
	++n;
	if ( n < 6 )
		event do_write();
	}

event Broker::outgoing_connection_established(peer_address: string,
                                            peer_port: port,
                                            peer_name: string)
	{
	print "Broker::outgoing_connection_established", peer_address, peer_port;
	event do_write();
	}

event Broker::outgoing_connection_broken(peer_address: string,
                                       peer_port: port,
                                       peer_name: string)
	{
	terminate();
	}

@TEST-END-FILE<|MERGE_RESOLUTION|>--- conflicted
+++ resolved
@@ -2,12 +2,8 @@
 # (including values that are &optional or do not have &log).
 #
 # @TEST-SERIALIZE: brokercomm
-<<<<<<< HEAD
-#
-=======
 # @TEST-REQUIRES: grep -q ENABLE_BROKER:BOOL=true $BUILD/CMakeCache.txt
 
->>>>>>> 04d41dce
 # @TEST-EXEC: btest-bg-run recv "bro -b ../common.bro ../recv.bro broker_port=$BROKER_PORT >recv.out"
 # @TEST-EXEC: btest-bg-run send "bro -b ../common.bro ../send.bro broker_port=$BROKER_PORT >send.out"
 
@@ -35,7 +31,6 @@
 		msg: string &log;
 		nolog: string &default="no";
 		num: count &log;
-<<<<<<< HEAD
 		inum: int &log;
 		dnum: double &log;
 		b: bool &log;
@@ -48,8 +43,6 @@
 		se: set[string] &log;
 		re: my_rec &log;
 		ve: vector of string &log;
-=======
->>>>>>> 04d41dce
 	};
 
 	global log_test: event(rec: Test::Info);
