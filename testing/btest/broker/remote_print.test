# @TEST-SERIALIZE: brokercomm
<<<<<<< HEAD
=======
# @TEST-REQUIRES: grep -q ENABLE_BROKER:BOOL=true $BUILD/CMakeCache.txt
>>>>>>> 04d41dce

# @TEST-EXEC: btest-bg-run recv "bro -b ../recv.bro broker_port=$BROKER_PORT >recv.out"
# @TEST-EXEC: btest-bg-run send "bro -b ../send.bro broker_port=$BROKER_PORT >send.out"

# @TEST-EXEC: btest-bg-wait 20
# @TEST-EXEC: btest-diff recv/recv.out
# @TEST-EXEC: btest-diff send/send.out

@TEST-START-FILE recv.bro

const broker_port: port &redef;
redef exit_only_after_terminate = T;

event bro_init()
	{
	Broker::enable();
	Broker::subscribe_to_prints("bro/print/");
	Broker::publish_topic("bro/print/my_topic");
	Broker::listen(broker_port, "127.0.0.1");
	}

global messages_to_recv = 6;
global messages_sent = 0;
global messages_recv = 0;

event Broker::print_handler(msg: string)
	{
	++messages_recv;
	print "got print msg", msg;

	if ( messages_to_recv == messages_recv )
		{
		terminate();
		return;
		}

	Broker::send_print("bro/print/my_topic", fmt("pong %d", messages_sent));
	++messages_sent;
	}

@TEST-END-FILE

@TEST-START-FILE send.bro

const broker_port: port &redef;
redef exit_only_after_terminate = T;

event bro_init()
	{
	Broker::enable();
	Broker::subscribe_to_prints("bro/print/my_topic");
	Broker::publish_topic("bro/print/hi");
	Broker::connect("127.0.0.1", broker_port, 1secs);
	}

global messages_sent = 0;
global messages_recv = 0;
global peer_disconnected = F;

event Broker::outgoing_connection_established(peer_address: string,
                                            peer_port: port,
                                            peer_name: string)
	{
	print "Broker::outgoing_connection_established", peer_address, peer_port;
	Broker::send_print("bro/print/hi", fmt("ping %d", messages_sent));
	++messages_sent;
	}

event Broker::outgoing_connection_broken(peer_address: string,
                                       peer_port: port,
                                       peer_name: string)
	{
	terminate();
	}

event Broker::print_handler(msg: string)
	{
	++messages_recv;
	print "got print msg", msg;
	Broker::send_print("bro/print/hi", fmt("ping %d", messages_sent));
	++messages_sent;
	}

@TEST-END-FILE<|MERGE_RESOLUTION|>--- conflicted
+++ resolved
@@ -1,8 +1,5 @@
 # @TEST-SERIALIZE: brokercomm
-<<<<<<< HEAD
-=======
 # @TEST-REQUIRES: grep -q ENABLE_BROKER:BOOL=true $BUILD/CMakeCache.txt
->>>>>>> 04d41dce
 
 # @TEST-EXEC: btest-bg-run recv "bro -b ../recv.bro broker_port=$BROKER_PORT >recv.out"
 # @TEST-EXEC: btest-bg-run send "bro -b ../send.bro broker_port=$BROKER_PORT >send.out"
